--- conflicted
+++ resolved
@@ -52,19 +52,12 @@
 	}
 
 	return &AggregatorClient{
-<<<<<<< HEAD
 		logger:            logger,
 		config:            cfg,
 		privateKey:        privateKey,
 		publicKey:         publicKey,
+		httpClient: httpClient,
 		TaskStreamManager: tsm,
-=======
-		logger:     logger,
-		config:     cfg,
-		privateKey: privateKey,
-		publicKey:  publicKey,
-		httpClient: httpClient,
->>>>>>> a43ecc84
 	}, nil
 }
 
