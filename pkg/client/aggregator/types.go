--- conflicted
+++ resolved
@@ -2,13 +2,10 @@
 
 import (
 	"fmt"
-<<<<<<< HEAD
 	"time"
 
 	"github.com/trigg3rX/triggerx-backend/internal/redis"
 	"github.com/trigg3rX/triggerx-backend/pkg/logging"
-=======
->>>>>>> a43ecc84
 )
 
 // Common errors
@@ -24,7 +21,6 @@
 	AggregatorRPCUrl string
 	SenderPrivateKey string
 	SenderAddress    string
-<<<<<<< HEAD
 	RetryAttempts    int
 	RetryDelay       time.Duration
 	RequestTimeout   time.Duration
@@ -37,6 +33,4 @@
 	privateKey        *ecdsa.PrivateKey
 	publicKey         *ecdsa.PublicKey
 	TaskStreamManager *redis.TaskStreamManager
-=======
->>>>>>> a43ecc84
 }