--- conflicted
+++ resolved
@@ -10,12 +10,8 @@
 type ProcessName string
 
 const (
-<<<<<<< HEAD
 	AggregatorProcess         ProcessName = "aggregator"
 	DatabaseProcess           ProcessName = "database"
-=======
-	DatabaseProcess           ProcessName = "dbserver"
->>>>>>> 3f9b219f
 	KeeperProcess             ProcessName = "keeper"
 	RegistrarProcess          ProcessName = "registrar"
 	HealthProcess             ProcessName = "health"
