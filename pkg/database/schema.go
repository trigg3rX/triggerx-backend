--- conflicted
+++ resolved
@@ -44,6 +44,7 @@
 			time_frame bigint,
 			time_interval int,
 			contract_address text,
+			contract_address text,
 			target_function text,
 			arg_type int,
 			arguments list<text>,
@@ -61,6 +62,7 @@
 	if err := session.Query(`
 		CREATE TABLE IF NOT EXISTS triggerx.task_data (
 			task_id bigint PRIMARY KEY,
+			task_id bigint PRIMARY KEY,
 			job_id bigint,
 			task_no int,
 			quorum_id bigint,
@@ -72,12 +74,8 @@
 			task_responded_tx_hash text,
 			task_hash text,
 			task_response_hash text,
-<<<<<<< HEAD
 			quorum_keeper_hash text,
 			task_fee decimal
-=======
-			quorum_keeper_hash text
->>>>>>> 28bc6861
 		)`).Exec(); err != nil {
 		return err
 	}
