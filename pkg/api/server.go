--- conflicted
+++ resolved
@@ -15,10 +15,18 @@
 	router *mux.Router
 	db     *database.Connection
 	cors   *cors.Cors
+	router *mux.Router
+	db     *database.Connection
+	cors   *cors.Cors
 }
 
 func NewServer(db *database.Connection) *Server {
 	router := mux.NewRouter()
+
+	// Initialize event bus for the API service
+	if err := events.InitEventBus("localhost:6379"); err != nil {
+		log.Fatalf("Failed to initialize event bus: %v", err)
+	}
 
 	// Initialize event bus for the API service
 	if err := events.InitEventBus("localhost:6379"); err != nil {
@@ -42,6 +50,9 @@
 		router: router,
 		db:     db,
 		cors:   corsHandler,
+		router: router,
+		db:     db,
+		cors:   corsHandler,
 	}
 
 	s.routes()
@@ -50,16 +61,21 @@
 
 func (s *Server) routes() {
 	handler := NewHandler(s.db)
+	handler := NewHandler(s.db)
 
 	// Add the base /api prefix to all routes
 	api := s.router.PathPrefix("/api").Subrouter()
 	api.Use(mux.CORSMethodMiddleware(api))
+	api.Use(mux.CORSMethodMiddleware(api))
 
 	// User routes
 	// api.HandleFunc("/users", handler.CreateUserData).Methods("POST")
+	// api.HandleFunc("/users", handler.CreateUserData).Methods("POST")
 	api.HandleFunc("/users/{id}", handler.GetUserData).Methods("GET")
 	// api.HandleFunc("/users/{id}", handler.UpdateUserData).Methods("PUT")
+	// api.HandleFunc("/users/{id}", handler.UpdateUserData).Methods("PUT")
 
+	// // Job routes
 	// // Job routes
 	api.HandleFunc("/jobs/latest-id", handler.GetLatestJobID).Methods("GET")
 	api.HandleFunc("/jobs", handler.CreateJobData).Methods("POST")
@@ -68,9 +84,12 @@
 	api.HandleFunc("/jobs/user/{user_address}", handler.GetJobsByUserAddress).Methods("GET")
 
 	// // Task routes
+	// // Task routes
 	api.HandleFunc("/tasks", handler.CreateTaskData).Methods("POST")
 	api.HandleFunc("/tasks/{id}", handler.GetTaskData).Methods("GET")
 
+	// // Quorum routes
+	api.HandleFunc("/quorums/free", handler.GetFreeQuorum).Methods("GET")
 	// // Quorum routes
 	api.HandleFunc("/quorums/free", handler.GetFreeQuorum).Methods("GET")
 	api.HandleFunc("/quorums", handler.CreateQuorumData).Methods("POST")
@@ -79,21 +98,21 @@
 
 	// // Keeper routes
 	api.HandleFunc("/get_peer_info/{id}", handler.GetKeeperPeerInfo).Methods("GET")
+	// // Keeper routes
+	api.HandleFunc("/get_peer_info/{id}", handler.GetKeeperPeerInfo).Methods("GET")
 	api.HandleFunc("/keepers", handler.CreateKeeperData).Methods("POST")
 	api.HandleFunc("/keepers/{id}", handler.GetKeeperData).Methods("GET")
 	api.HandleFunc("/keepers/{id}", handler.UpdateKeeperData).Methods("PUT")
 
 	// // Task History routes
+	// // Task History routes
 	api.HandleFunc("/task_history", handler.CreateTaskHistory).Methods("POST")
 	api.HandleFunc("/task_history/{id}", handler.GetTaskHistory).Methods("GET")
-<<<<<<< HEAD
 	// api.HandleFunc("/task_history/{id}", handler.UpdateTaskHistory).Methods("PUT")
 	// api.HandleFunc("/task_history/{id}", handler.DeleteTaskHistory).Methods("DELETE")
 
 	// Fees routes
 	api.HandleFunc("/fees", handler.GetTaskFees).Methods("GET")
-=======
->>>>>>> 28bc6861
 }
 
 func (s *Server) Start(port string) error {
