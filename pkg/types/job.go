package types

import "time"

type Job struct {
<<<<<<< HEAD
    JobID             string
    JobType           int
    UserID            string
    UserAddress       string
    ChainID           string
    TimeFrame         int64
    TimeInterval      int64
    ContractAddress   string
    TargetFunction    string
    ArgType           string
    Arguments         map[string]interface{}
    Status            string
    JobCostPrediction float64
    ScriptFunction    string
    ScriptIpfsUrl     string
    CreatedAt         time.Time
    LastExecuted      time.Time
=======
	JobID               string
	ArgType             string
	Arguments           map[string]interface{}
	ChainID             string
	ContractAddress     string
	JobCostPrediction   float64
	Stake               float64
	Status              string
	TargetFunction      string
	TargetEvent         string
	TimeFrame           int64
	TimeInterval        int64
	UserID              string
	CreatedAt           time.Time
	MaxRetries          int
	CurrentRetries      int
	LastExecuted        time.Time
	NextExecutionTime   time.Time
	Error               string
	DisputePeriodBlocks string
	Priority            int
	Security            int
	TaskIDs             []int64
>>>>>>> a96f9fa2
}

type JobMessage struct {
	Job       *Job   `json:"job"`
	Timestamp string `json:"timestamp"`
}
<|MERGE_RESOLUTION|>--- conflicted
+++ resolved
@@ -1,54 +1,34 @@
-package types
-
-import "time"
-
-type Job struct {
-<<<<<<< HEAD
-    JobID             string
-    JobType           int
-    UserID            string
-    UserAddress       string
-    ChainID           string
-    TimeFrame         int64
-    TimeInterval      int64
-    ContractAddress   string
-    TargetFunction    string
-    ArgType           string
-    Arguments         map[string]interface{}
-    Status            string
-    JobCostPrediction float64
-    ScriptFunction    string
-    ScriptIpfsUrl     string
-    CreatedAt         time.Time
-    LastExecuted      time.Time
-=======
-	JobID               string
-	ArgType             string
-	Arguments           map[string]interface{}
-	ChainID             string
-	ContractAddress     string
-	JobCostPrediction   float64
-	Stake               float64
-	Status              string
-	TargetFunction      string
-	TargetEvent         string
-	TimeFrame           int64
-	TimeInterval        int64
-	UserID              string
-	CreatedAt           time.Time
-	MaxRetries          int
-	CurrentRetries      int
-	LastExecuted        time.Time
-	NextExecutionTime   time.Time
-	Error               string
-	DisputePeriodBlocks string
-	Priority            int
-	Security            int
-	TaskIDs             []int64
->>>>>>> a96f9fa2
-}
-
-type JobMessage struct {
-	Job       *Job   `json:"job"`
-	Timestamp string `json:"timestamp"`
-}
+package types
+
+import "time"
+
+type Job struct {
+	JobID               string
+	ArgType             string
+	Arguments           map[string]interface{}
+	ChainID             string
+	ContractAddress     string
+	JobCostPrediction   float64
+	Stake               float64
+	Status              string
+	TargetFunction      string
+	TargetEvent         string
+	TimeFrame           int64
+	TimeInterval        int64
+	UserID              string
+	CreatedAt           time.Time
+	MaxRetries          int
+	CurrentRetries      int
+	LastExecuted        time.Time
+	NextExecutionTime   time.Time
+	Error               string
+	DisputePeriodBlocks string
+	Priority            int
+	Security            int
+	TaskIDs             []int64
+}
+
+type JobMessage struct {
+	Job       *Job   `json:"job"`
+	Timestamp string `json:"timestamp"`
+}