package types

import (
	"math/big"
	"time"
)

type UserData struct {
	UserID         int64     `json:"user_id"`
	UserAddress    string    `json:"user_address"`
	JobIDs         []int64   `json:"job_ids"`
	StakeAmount    *big.Int  `json:"stake_amount"`
	AccountBalance float64   `json:"account_balance"`
	CreatedAt      time.Time `json:"created_at"`
	LastUpdatedAt  time.Time `json:"last_updated_at"`
}

type JobData struct {
<<<<<<< HEAD
	JobID             int64     `json:"job_id"`
	JobType           int       `json:"jobType"`
	UserID            int64     `json:"user_id"`
	UserAddress       string    `json:"user_address"`
	ChainID           int       `json:"chain_id"`
	TimeFrame         int64     `json:"time_frame"`
	TimeInterval      int       `json:"time_interval"`
	ContractAddress   string    `json:"contract_address"`
	TargetFunction    string    `json:"target_function"`
	ArgType           int       `json:"arg_type"`
	Arguments         []string  `json:"arguments"`
	Status            bool      `json:"status"`
	JobCostPrediction int       `json:"job_cost_prediction"`
	ScriptFunction    string    `json:"script_function"`
	ScriptIpfsUrl     string    `json:"script_ipfs_url"`
	CreatedAt         time.Time `json:"created_at"`
	LastExecutedAt    time.Time `json:"last_executed_at"`
=======
	JobID               int64     `json:"job_id"`
	JobType             int       `json:"jobType"`
	UserID              int64     `json:"user_id"`
	UserAddress         string    `json:"user_address"`
	ChainID             int       `json:"chain_id"`
	TimeFrame           int64     `json:"time_frame"`
	TimeInterval        int       `json:"time_interval"`
	ContractAddress     string    `json:"contract_address"`
	TargetFunction      string    `json:"target_function"`
	TargetEvent         string    `json:"target_event"`
	ArgType             int       `json:"arg_type"`
	Arguments           []string  `json:"arguments"`
	Status              bool      `json:"status"`
	JobCostPrediction   int       `json:"job_cost_prediction"`
	ScriptFunction      string    `json:"script_function"`
	ScriptIpfsUrl       string    `json:"script_ipfs_url"`
	TimeCheck           time.Time `json:"time_check"`
	CreatedAt           time.Time `json:"created_at"`
	LastExecutedAt      time.Time `json:"last_executed_at"`
	UserBalance         float64   `json:"user_balance"`
	DisputePeriodBlocks *big.Int  `json:"dispute_period_blocks"`
	Priority            int       `json:"priority"`
	Security            int       `json:"security"`
	TaskIDs             []int64   `json:"task_ids"`
>>>>>>> a96f9fa2
}

type TaskData struct {
	TaskID                     int64     `json:"task_id"`
	JobID                      int64     `json:"job_id"`
	TaskNo                     int       `json:"task_no"`
	QuorumNumber               int       `json:"quorum_number"`
	QuorumThreshold            float64   `json:"quorum_threshold"`
	TaskCreatedTxHash          string    `json:"task_created_tx_hash"`
	TaskRespondedTxHash        string    `json:"task_responded_tx_hash"`
	TaskHash                   string    `json:"task_hash"`
	TaskResponseHash           string    `json:"task_response_hash"`
	TaskFee                    float64   `json:"task_fee"`
	JobType                    string    `json:"job_type"`
	BlockExpiry                uint64    `json:"block_expiry"`
	BaseRewardFeeForAttesters  uint64    `json:"base_reward_fee_for_attesters"`
	BaseRewardFeeForPerformer  uint64    `json:"base_reward_fee_for_performer"`
	BaseRewardFeeForAggregator uint64    `json:"base_reward_fee_for_aggregator"`
	DisputePeriodBlocks        uint64    `json:"dispute_period_blocks"`
	MinimumVotingPower         uint64    `json:"minimum_voting_power"`
	RestrictedOperatorIndexes  []uint64  `json:"restricted_operator_indexes"`
	ProofOfTask                string    `json:"proof_of_task"`
	Data                       []byte    `json:"data"`
	TaskPerformer              string    `json:"task_performer"`
	IsApproved                 bool      `json:"is_approved"`
	TpSignature                []byte    `json:"tp_signature"`
	TaSignature                [2]uint64 `json:"ta_signature"`
	OperatorIds                []uint64  `json:"operator_ids"`
}

type QuorumData struct {
	QuorumID               int64    `json:"quorum_id"`
	QuorumNo               int      `json:"quorum_no"`
	QuorumCreationBlock    int64    `json:"quorum_creation_block"`
	QuorumTerminationBlock int64    `json:"quorum_termination_block"`
	QuorumTxHash           string   `json:"quorum_tx_hash"`
	Keepers                []string `json:"keepers"`
	QuorumStakeTotal       int64    `json:"quorum_stake_total"`
	TaskIDs                []int64  `json:"task_ids"`
	QuorumStatus           bool     `json:"quorum_status"`
}

type QuorumDataResponse struct {
	QuorumID         int64 `json:"quorum_id"`
	QuorumNo         int   `json:"quorum_no"`
	QuorumStatus     bool  `json:"quorum_status"`
	QuorumStakeTotal int64 `json:"quorum_stake_total"`
	QuorumStrength   int   `json:"quorum_strength"`
}

type KeeperData struct {
	KeeperID          int64     `json:"keeper_id"`
	WithdrawalAddress string    `json:"withdrawal_address"`
	Stakes            []float64 `json:"stakes"`
	Strategies        []string  `json:"strategies"`
	Verified          bool      `json:"verified"`
	KeeperType        int       `json:"keeper_type"`
	RegisteredTx      string    `json:"registered_tx"`
	Status            bool      `json:"status"`
	BlsSigningKeys    []string  `json:"bls_signing_keys"`
	ConnectionAddress string    `json:"connection_address"`
}

type TaskHistory struct {
	TaskID           int64    `json:"task_id"`
	QuorumID         int64    `json:"quorum_id"`
	Keepers          []string `json:"keepers"`
	Responses        []string `json:"responses"`
	ConsensusMethod  string   `json:"consensus_method"`
	ValidationStatus bool     `json:"validation_status"`
	TxHash           string   `json:"tx_hash"`
}

type PeerInfo struct {
	ID        string   `json:"id"`
	Addresses []string `json:"addresses"`
}<|MERGE_RESOLUTION|>--- conflicted
+++ resolved
@@ -16,25 +16,6 @@
 }
 
 type JobData struct {
-<<<<<<< HEAD
-	JobID             int64     `json:"job_id"`
-	JobType           int       `json:"jobType"`
-	UserID            int64     `json:"user_id"`
-	UserAddress       string    `json:"user_address"`
-	ChainID           int       `json:"chain_id"`
-	TimeFrame         int64     `json:"time_frame"`
-	TimeInterval      int       `json:"time_interval"`
-	ContractAddress   string    `json:"contract_address"`
-	TargetFunction    string    `json:"target_function"`
-	ArgType           int       `json:"arg_type"`
-	Arguments         []string  `json:"arguments"`
-	Status            bool      `json:"status"`
-	JobCostPrediction int       `json:"job_cost_prediction"`
-	ScriptFunction    string    `json:"script_function"`
-	ScriptIpfsUrl     string    `json:"script_ipfs_url"`
-	CreatedAt         time.Time `json:"created_at"`
-	LastExecutedAt    time.Time `json:"last_executed_at"`
-=======
 	JobID               int64     `json:"job_id"`
 	JobType             int       `json:"jobType"`
 	UserID              int64     `json:"user_id"`
@@ -59,7 +40,6 @@
 	Priority            int       `json:"priority"`
 	Security            int       `json:"security"`
 	TaskIDs             []int64   `json:"task_ids"`
->>>>>>> a96f9fa2
 }
 
 type TaskData struct {
