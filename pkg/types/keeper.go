package types

import "time"

// Passed By Manager, Received By Keeper, before Executing Action
type TriggerData struct {
	TaskID    int64     `json:"task_id"`
	Timestamp time.Time `json:"timestamp"`

	LastExecuted time.Time `json:"last_executed"`
	TimeInterval int64     `json:"time_interval"`

	TriggerTxHash string `json:"trigger_tx_hash"`

	ConditionParams map[string]interface{} `json:"condition_params"`
}

// Created By Keeper, details about the Action
type ActionData struct {
	TaskID       int64     `json:"task_id"`
	Timestamp    time.Time `json:"timestamp"`
	ActionTxHash string    `json:"action_tx_hash"`
	GasUsed      string    `json:"gas_used"`
	Status       bool      `json:"status"`
	IPFSDataCID  string    `json:"ipfs_data_cid"`

	// Resource usage metrics
	MemoryUsage   uint64  `json:"memory_usage"`
	CPUPercentage float64 `json:"cpu_percentage"`
	NetworkRx     uint64  `json:"network_rx"`
	NetworkTx     uint64  `json:"network_tx"`
	BlockRead     uint64  `json:"block_read"`
	BlockWrite    uint64  `json:"block_write"`
	BandwidthRate float64 `json:"bandwidth_rate"`

	// Fee calculation fields
	TotalFee          float64       `json:"total_fee"`
	StaticComplexity  float64       `json:"static_complexity"`
	DynamicComplexity float64       `json:"dynamic_complexity"`
	ComplexityIndex   float64       `json:"complexity_index"`
	ExecutionTime     time.Duration `json:"execution_time"`
}

// Created By Keeper, details passed to Aggregator, submitted on chain upon successful consensus
type PerformerData struct {
	ProofOfTask        string `json:"proof_of_task"`
	TaskDefinitionID   string `json:"task_definition_id"`
	PerformerAddress   string `json:"performer_address"`
	PerformerSignature string `json:"performer_signature"`
	Data               string `json:"data"`
}

type ProofData struct {
	TaskID    int64     `json:"task_id"`
	Timestamp time.Time `json:"timestamp"`

	ProofOfTask   string `json:"proof_of_task"`
	ActionDataCID string `json:"action_data_cid"`

	CertificateHash string `json:"certificateHash"`
	ResponseHash    string `json:"responseHash"`
}

type IPFSData struct {
	JobData HandleCreateJobData `json:"job_data"`

	TriggerData TriggerData `json:"trigger_data"`

	ActionData ActionData `json:"action_data"`

	ProofData ProofData `json:"proof_data"`
}

// KeeperHealth represents the health status of a keeper
type KeeperHealth struct {
	KeeperAddress string    `json:"keeper_address"`
<<<<<<< HEAD
	Version       string    `json:"version"`
	Timestamp     time.Time `json:"timestamp"`
	Signature     string    `json:"signature"`
=======
	Version           string    `json:"version"`
	Timestamp         time.Time `json:"timestamp"`
	Signature         string    `json:"signature"`
	PeerID            string    `json:"peer_id"`
>>>>>>> 2a8b4ac1
}

type UpdateKeeperHealth struct {
	KeeperAddress string    `json:"keeper_address"`
	Active        bool      `json:"active"`
	Timestamp     time.Time `json:"timestamp"`
	Version       string    `json:"version"`
	PeerID        string    `json:"peer_id"`
}<|MERGE_RESOLUTION|>--- conflicted
+++ resolved
@@ -74,16 +74,10 @@
 // KeeperHealth represents the health status of a keeper
 type KeeperHealth struct {
 	KeeperAddress string    `json:"keeper_address"`
-<<<<<<< HEAD
-	Version       string    `json:"version"`
-	Timestamp     time.Time `json:"timestamp"`
-	Signature     string    `json:"signature"`
-=======
 	Version           string    `json:"version"`
 	Timestamp         time.Time `json:"timestamp"`
 	Signature         string    `json:"signature"`
 	PeerID            string    `json:"peer_id"`
->>>>>>> 2a8b4ac1
 }
 
 type UpdateKeeperHealth struct {
