--- conflicted
+++ resolved
@@ -4,12 +4,8 @@
 	"sync"
 
 	"github.com/trigg3rX/triggerx-backend/internal/health/client"
-<<<<<<< HEAD
+	"github.com/trigg3rX/triggerx-backend/internal/health/interfaces"
 	"github.com/trigg3rX/triggerx-backend/pkg/types"
-=======
-	"github.com/trigg3rX/triggerx-backend/internal/health/interfaces"
-	"github.com/trigg3rX/triggerx-backend/internal/health/types"
->>>>>>> 8f225f27
 	"github.com/trigg3rX/triggerx-backend/pkg/logging"
 )
 
@@ -116,20 +112,8 @@
 	var keeperInfoList []types.HealthKeeperInfo
 
 	for address, state := range sm.keepers {
-<<<<<<< HEAD
-		info := types.HealthKeeperInfo{
-			KeeperName:       state.KeeperName,
-			KeeperAddress:    address,
-			ConsensusAddress: state.ConsensusAddress,
-			OperatorID:       state.OperatorID,
-			Version:          state.Version,
-			PeerID:           state.PeerID,
-			LastCheckedIn:    state.LastCheckedIn,
-			IsActive:         state.IsActive,
-			IsImua:           state.IsImua,
-=======
 		if state != nil {
-			info := types.KeeperInfo{
+			info := types.HealthKeeperInfo{
 				KeeperName:       state.KeeperName,
 				KeeperAddress:    address,
 				ConsensusAddress: state.ConsensusAddress,
@@ -141,7 +125,6 @@
 				IsImua:           state.IsImua,
 			}
 			keeperInfoList = append(keeperInfoList, info)
->>>>>>> 8f225f27
 		}
 	}
 
