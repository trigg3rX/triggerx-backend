package handlers

import (
	"bytes"
	"encoding/json"
	"fmt"
	"io"
	"net/http"
	"time"

	"github.com/trigg3rX/triggerx-backend/internal/dbserver/config"
	"github.com/trigg3rX/triggerx-backend/internal/dbserver/types"
	"github.com/trigg3rX/triggerx-backend/pkg/retry"
)

// notifyEventScheduler sends a notification to the event scheduler
func (h *Handler) notifyEventScheduler(jobID int64, job types.EventJobData) (bool, error) {
	success, err := h.sendDataToScheduler("/job/schedule", job, "event scheduler")
	if err != nil {
		h.logger.Errorf("[NotifyEventScheduler] Failed to notify event scheduler for job %d: %v", jobID, err)
		return false, err
	}
	if !success {
		h.logger.Errorf("[NotifyEventScheduler] Failed to notify event scheduler for job %d", jobID)
		return false, fmt.Errorf("failed to notify event scheduler for job %d", jobID)
	}
	return true, nil
}

// notifyConditionScheduler sends a notification to the condition scheduler
func (h *Handler) notifyConditionScheduler(jobID int64, job types.ConditionJobData) (bool, error) {
	success, err := h.sendDataToScheduler("/job/schedule", job, "condition scheduler")
	if err != nil {
		h.logger.Errorf("[NotifyConditionScheduler] Failed to notify condition scheduler for job %d: %v", jobID, err)
		return false, err
	}
	if !success {
		h.logger.Errorf("[NotifyConditionScheduler] Failed to notify condition scheduler for job %d", jobID)
		return false, fmt.Errorf("failed to notify condition scheduler for job %d", jobID)
	}
	return true, nil
}

// SendPauseToEventScheduler sends a DELETE request to the event scheduler
func (h *Handler) notifyPauseToEventScheduler(jobID int64) (bool, error) {
	success, err := h.sendDataToScheduler("/job/pause", types.EventJobData{JobID: jobID}, "event scheduler")
	if err != nil {
		h.logger.Errorf("[NotifyEventScheduler] Failed to notify event scheduler for job %d: %v", jobID, err)
		return false, err
	}
<<<<<<< HEAD
	defer func() {
		if err := resp.Body.Close(); err != nil {
			h.logger.Errorf("Error closing response body: %v", err)
		}
	}()

	if resp.StatusCode != http.StatusOK {
		body, _ := io.ReadAll(resp.Body)
		return false, fmt.Errorf("%s service error (status=%d): %s", schedulerName, resp.StatusCode, string(body))
=======
	if !success {
		h.logger.Errorf("[NotifyEventScheduler] Failed to notify event scheduler for job %d", jobID)
		return false, fmt.Errorf("failed to notify event scheduler for job %d", jobID)
>>>>>>> a43ecc84
	}

	return true, nil
}

// SendPauseToConditionScheduler sends a DELETE request to the condition scheduler
func (h *Handler) notifyPauseToConditionScheduler(jobID int64) (bool, error) {
	success, err := h.sendDataToScheduler("/job/pause", types.ConditionJobData{JobID: jobID}, "condition scheduler")
	if err != nil {
		h.logger.Errorf("[NotifyConditionScheduler] Failed to notify condition scheduler for job %d: %v", jobID, err)
		return false, err
	}
	if !success {
		h.logger.Errorf("[NotifyConditionScheduler] Failed to notify condition scheduler for job %d", jobID)
		return false, fmt.Errorf("failed to notify condition scheduler for job %d", jobID)
	}
	return true, nil
}

// sendDataToScheduler is a generic function to send data to any scheduler
func (h *Handler) sendDataToScheduler(route string, data interface{}, schedulerName string) (bool, error) {
	jsonData, err := json.Marshal(data)
	if err != nil {
		return false, fmt.Errorf("error marshaling data: %v", err)
	}

	var apiURL string
	if schedulerName == "event scheduler" {
		apiURL = fmt.Sprintf("%s%s", config.GetEventSchedulerRPCUrl(), route)
	} else if schedulerName == "condition scheduler" {
		apiURL = fmt.Sprintf("%s%s", config.GetConditionSchedulerRPCUrl(), route)
	} else {
		return false, fmt.Errorf("invalid scheduler name: %s", schedulerName)
	}

	// Create a client with aggressive timeouts and connection pooling
	httpConfig := &retry.HTTPRetryConfig{
		RetryConfig: &retry.RetryConfig{
			MaxRetries: 3,
			InitialDelay: 1 * time.Second,
			MaxDelay: 10 * time.Second,
			BackoffFactor: 2.0,
			JitterFactor: 0.5,
			LogRetryAttempt: true,
			StatusCodes: []int{
				http.StatusInternalServerError,
				http.StatusBadGateway,
				http.StatusServiceUnavailable,
				http.StatusGatewayTimeout,
			},
			ShouldRetry: func(err error) bool {
				return err != nil
			},
		},
		Timeout: 3 * time.Second,
		IdleConnTimeout: 30 * time.Second,
	}
	client, err := retry.NewHTTPClient(httpConfig, h.logger)
	if err != nil {
		return false, fmt.Errorf("error creating HTTP client: %v", err)
	}

	req, err := http.NewRequest("POST", apiURL, bytes.NewBuffer(jsonData))
	if err != nil {
		return false, fmt.Errorf("error creating request: %v", err)
	}
	req.Header.Set("Content-Type", "application/json")
	req.Close = true

	resp, err := client.DoWithRetry(req)
	if err != nil {
		return false, fmt.Errorf("error sending data to %s: %v", schedulerName, err)
	}
	defer func() {
		if err := resp.Body.Close(); err != nil {
			h.logger.Errorf("Error closing response body: %v", err)
		}
	}()

	if resp.StatusCode != http.StatusOK {
		body, _ := io.ReadAll(resp.Body)
		return false, fmt.Errorf("%s service error (status=%d): %s", schedulerName, resp.StatusCode, string(body))
	}

	h.logger.Infof("Successfully sent data to %s", schedulerName)
	return true, nil
<<<<<<< HEAD
}

// notifyEventScheduler sends a notification to the event scheduler
func (h *Handler) notifyEventScheduler(jobID int64, job types.EventJobData) {
	success, err := h.SendDataToEventScheduler("/api/v1/job/schedule", job)
	if err != nil {
		h.logger.Errorf("[NotifyEventScheduler] Failed to notify event scheduler for job %d: %v", jobID, err)
	} else if success {
		h.logger.Infof("[NotifyEventScheduler] Successfully notified event scheduler for job %d", jobID)
	}
}

// notifyConditionScheduler sends a notification to the condition scheduler
func (h *Handler) notifyConditionScheduler(jobID int64, job types.ConditionJobData) {
	success, err := h.SendDataToConditionScheduler("/api/v1/job/schedule", job)
	if err != nil {
		h.logger.Errorf("[NotifyConditionScheduler] Failed to notify condition scheduler for job %d: %v", jobID, err)
	} else if success {
		h.logger.Infof("[NotifyConditionScheduler] Successfully notified condition scheduler for job %d", jobID)
	}
=======
>>>>>>> a43ecc84
}<|MERGE_RESOLUTION|>--- conflicted
+++ resolved
@@ -48,21 +48,9 @@
 		h.logger.Errorf("[NotifyEventScheduler] Failed to notify event scheduler for job %d: %v", jobID, err)
 		return false, err
 	}
-<<<<<<< HEAD
-	defer func() {
-		if err := resp.Body.Close(); err != nil {
-			h.logger.Errorf("Error closing response body: %v", err)
-		}
-	}()
-
-	if resp.StatusCode != http.StatusOK {
-		body, _ := io.ReadAll(resp.Body)
-		return false, fmt.Errorf("%s service error (status=%d): %s", schedulerName, resp.StatusCode, string(body))
-=======
 	if !success {
 		h.logger.Errorf("[NotifyEventScheduler] Failed to notify event scheduler for job %d", jobID)
 		return false, fmt.Errorf("failed to notify event scheduler for job %d", jobID)
->>>>>>> a43ecc84
 	}
 
 	return true, nil
@@ -149,27 +137,4 @@
 
 	h.logger.Infof("Successfully sent data to %s", schedulerName)
 	return true, nil
-<<<<<<< HEAD
-}
-
-// notifyEventScheduler sends a notification to the event scheduler
-func (h *Handler) notifyEventScheduler(jobID int64, job types.EventJobData) {
-	success, err := h.SendDataToEventScheduler("/api/v1/job/schedule", job)
-	if err != nil {
-		h.logger.Errorf("[NotifyEventScheduler] Failed to notify event scheduler for job %d: %v", jobID, err)
-	} else if success {
-		h.logger.Infof("[NotifyEventScheduler] Successfully notified event scheduler for job %d", jobID)
-	}
-}
-
-// notifyConditionScheduler sends a notification to the condition scheduler
-func (h *Handler) notifyConditionScheduler(jobID int64, job types.ConditionJobData) {
-	success, err := h.SendDataToConditionScheduler("/api/v1/job/schedule", job)
-	if err != nil {
-		h.logger.Errorf("[NotifyConditionScheduler] Failed to notify condition scheduler for job %d: %v", jobID, err)
-	} else if success {
-		h.logger.Infof("[NotifyConditionScheduler] Successfully notified condition scheduler for job %d", jobID)
-	}
-=======
->>>>>>> a43ecc84
 }