package handlers

import (
	"github.com/trigg3rX/triggerx-backend/internal/dbserver/repository"
	"github.com/trigg3rX/triggerx-backend/pkg/database"
	"github.com/trigg3rX/triggerx-backend/pkg/logging"
)

type NotificationConfig struct {
	EmailFrom     string
	EmailPassword string
	BotToken      string
}

type Handler struct {
	db                     *database.Connection
	logger                 logging.Logger
	config                 NotificationConfig
	jobRepository          repository.JobRepository
	timeJobRepository      repository.TimeJobRepository
	eventJobRepository     repository.EventJobRepository
	conditionJobRepository repository.ConditionJobRepository
	taskRepository         repository.TaskRepository
	userRepository         repository.UserRepository
	keeperRepository       repository.KeeperRepository
	apiKeysRepository      repository.ApiKeysRepository

	scanNowQuery func(*time.Time) error // for testability
}

func NewHandler(db *database.Connection, logger logging.Logger, config NotificationConfig) *Handler {
	h := &Handler{
		db:                     db,
		logger:                 logger,
		config:                 config,
		jobRepository:          repository.NewJobRepository(db),
		timeJobRepository:      repository.NewTimeJobRepository(db),
		eventJobRepository:     repository.NewEventJobRepository(db),
		conditionJobRepository: repository.NewConditionJobRepository(db),
		taskRepository:         repository.NewTaskRepository(db),
		userRepository:         repository.NewUserRepository(db),
		keeperRepository:       repository.NewKeeperRepository(db),
		apiKeysRepository:      repository.NewApiKeysRepository(db),
	}
<<<<<<< HEAD
=======
	h.scanNowQuery = h.defaultScanNowQuery
	return h
}

func (h *Handler) defaultScanNowQuery(timestamp *time.Time) error {
	return h.db.Session().Query("SELECT now() FROM system.local").Scan(timestamp)
}

// SendDataToEventScheduler sends data to the event scheduler
func (h *Handler) SendDataToEventScheduler(route string, data interface{}) (bool, error) {
	apiURL := fmt.Sprintf("%s%s", config.GetEventSchedulerRPCUrl(), route)
	return h.sendDataToScheduler(apiURL, data, "event scheduler")
}

// SendDataToConditionScheduler sends data to the condition scheduler
func (h *Handler) SendDataToConditionScheduler(route string, data interface{}) (bool, error) {
	apiURL := fmt.Sprintf("%s%s", config.GetConditionSchedulerRPCUrl(), route)
	return h.sendDataToScheduler(apiURL, data, "condition scheduler")
}

// sendDataToScheduler is a generic function to send data to any scheduler
func (h *Handler) sendDataToScheduler(apiURL string, data interface{}, schedulerName string) (bool, error) {
	jsonData, err := json.Marshal(data)
	if err != nil {
		return false, fmt.Errorf("error marshaling data: %v", err)
	}

	// Create a client with aggressive timeouts and connection pooling
	retryConfig := &retry.HTTPRetryConfig{
		MaxRetries:      3,
		InitialDelay:    200 * time.Millisecond,
		MaxDelay:        2 * time.Second,
		BackoffFactor:   2.0,
		LogRetryAttempt: true,
		RetryStatusCodes: []int{
			http.StatusInternalServerError,
			http.StatusBadGateway,
			http.StatusServiceUnavailable,
			http.StatusGatewayTimeout,
		},
		Timeout:             3 * time.Second,
		MaxIdleConns:        100,
		MaxIdleConnsPerHost: 100,
		IdleConnTimeout:     30 * time.Second,
	}

	client := retry.NewHTTPClient(retryConfig, h.logger)

	req, err := http.NewRequest("POST", apiURL, bytes.NewBuffer(jsonData))
	if err != nil {
		return false, fmt.Errorf("error creating request: %v", err)
	}
	req.Header.Set("Content-Type", "application/json")
	req.Close = true

	resp, err := client.DoWithRetry(req)
	if err != nil {
		return false, fmt.Errorf("error sending data to %s: %v", schedulerName, err)
	}
	defer func() {
		if err := resp.Body.Close(); err != nil {
			h.logger.Warnf("failed to close response body: %v", err)
		}
	}()

	if resp.StatusCode != http.StatusOK {
		body, _ := io.ReadAll(resp.Body)
		return false, fmt.Errorf("%s service error (status=%d): %s", schedulerName, resp.StatusCode, string(body))
	}

	h.logger.Infof("Successfully sent data to %s", schedulerName)
	return true, nil
}

// SendPauseToEventScheduler sends a DELETE request to the event scheduler
func (h *Handler) SendPauseToEventScheduler(route string) (bool, error) {
	apiURL := fmt.Sprintf("%s%s", config.GetEventSchedulerRPCUrl(), route)
	return h.sendPauseToScheduler(apiURL, "event scheduler")
}

// SendPauseToConditionScheduler sends a DELETE request to the condition scheduler
func (h *Handler) SendPauseToConditionScheduler(route string) (bool, error) {
	apiURL := fmt.Sprintf("%s%s", config.GetConditionSchedulerRPCUrl(), route)
	return h.sendPauseToScheduler(apiURL, "condition scheduler")
}

// sendPauseToScheduler sends a DELETE request to any scheduler
func (h *Handler) sendPauseToScheduler(apiURL string, schedulerName string) (bool, error) {
	// Create a client with aggressive timeouts and connection pooling
	retryConfig := &retry.HTTPRetryConfig{
		MaxRetries:      3,
		InitialDelay:    200 * time.Millisecond,
		MaxDelay:        2 * time.Second,
		BackoffFactor:   2.0,
		LogRetryAttempt: true,
		RetryStatusCodes: []int{
			http.StatusInternalServerError,
			http.StatusBadGateway,
			http.StatusServiceUnavailable,
			http.StatusGatewayTimeout,
		},
		Timeout:             3 * time.Second,
		MaxIdleConns:        100,
		MaxIdleConnsPerHost: 100,
		IdleConnTimeout:     30 * time.Second,
	}

	client := retry.NewHTTPClient(retryConfig, h.logger)

	req, err := http.NewRequest("POST", apiURL, nil)
	if err != nil {
		return false, fmt.Errorf("error creating request: %v", err)
	}
	req.Close = true

	resp, err := client.DoWithRetry(req)
	if err != nil {
		return false, fmt.Errorf("error sending DELETE to %s: %v", schedulerName, err)
	}
	defer func() {
		if err := resp.Body.Close(); err != nil {
			h.logger.Warnf("failed to close response body: %v", err)
		}
	}()

	if resp.StatusCode != http.StatusOK {
		body, _ := io.ReadAll(resp.Body)
		return false, fmt.Errorf("%s service error (status=%d): %s", schedulerName, resp.StatusCode, string(body))
	}

	h.logger.Infof("Successfully sent DELETE to %s", schedulerName)
	return true, nil
}

func (h *Handler) HealthCheck(c *gin.Context) {
	startTime := time.Now()

	// Check database connection by executing a simple query
	dbStatus := "healthy"
	dbError := ""

	// Use a simple system query to test the connection
	var timestamp time.Time
	if err := h.scanNowQuery(&timestamp); err != nil {
		dbStatus = "unhealthy"
		dbError = err.Error()
		h.logger.Errorf("Database health check failed: %v", err)
	}

	// Prepare response
	response := gin.H{
		"status":    "ok",
		"timestamp": startTime.Unix(),
		"service":   "dbserver",
		"version":   "1.0.0",
		"uptime":    time.Since(startTime).String(),
		"database": gin.H{
			"status": dbStatus,
			"error":  dbError,
		},
		"checks": gin.H{
			"database_connection": dbStatus == "healthy",
		},
	}

	// Set appropriate HTTP status
	httpStatus := http.StatusOK
	if dbStatus != "healthy" {
		httpStatus = http.StatusServiceUnavailable
		response["status"] = "degraded"
	}

	// Log health check
	duration := time.Since(startTime)
	h.logger.Infof("Health check completed: status=%s, db_status=%s, duration=%v",
		response["status"], dbStatus, duration)

	c.JSON(httpStatus, response)
>>>>>>> d117ee6f
}<|MERGE_RESOLUTION|>--- conflicted
+++ resolved
@@ -42,185 +42,4 @@
 		keeperRepository:       repository.NewKeeperRepository(db),
 		apiKeysRepository:      repository.NewApiKeysRepository(db),
 	}
-<<<<<<< HEAD
-=======
-	h.scanNowQuery = h.defaultScanNowQuery
-	return h
-}
-
-func (h *Handler) defaultScanNowQuery(timestamp *time.Time) error {
-	return h.db.Session().Query("SELECT now() FROM system.local").Scan(timestamp)
-}
-
-// SendDataToEventScheduler sends data to the event scheduler
-func (h *Handler) SendDataToEventScheduler(route string, data interface{}) (bool, error) {
-	apiURL := fmt.Sprintf("%s%s", config.GetEventSchedulerRPCUrl(), route)
-	return h.sendDataToScheduler(apiURL, data, "event scheduler")
-}
-
-// SendDataToConditionScheduler sends data to the condition scheduler
-func (h *Handler) SendDataToConditionScheduler(route string, data interface{}) (bool, error) {
-	apiURL := fmt.Sprintf("%s%s", config.GetConditionSchedulerRPCUrl(), route)
-	return h.sendDataToScheduler(apiURL, data, "condition scheduler")
-}
-
-// sendDataToScheduler is a generic function to send data to any scheduler
-func (h *Handler) sendDataToScheduler(apiURL string, data interface{}, schedulerName string) (bool, error) {
-	jsonData, err := json.Marshal(data)
-	if err != nil {
-		return false, fmt.Errorf("error marshaling data: %v", err)
-	}
-
-	// Create a client with aggressive timeouts and connection pooling
-	retryConfig := &retry.HTTPRetryConfig{
-		MaxRetries:      3,
-		InitialDelay:    200 * time.Millisecond,
-		MaxDelay:        2 * time.Second,
-		BackoffFactor:   2.0,
-		LogRetryAttempt: true,
-		RetryStatusCodes: []int{
-			http.StatusInternalServerError,
-			http.StatusBadGateway,
-			http.StatusServiceUnavailable,
-			http.StatusGatewayTimeout,
-		},
-		Timeout:             3 * time.Second,
-		MaxIdleConns:        100,
-		MaxIdleConnsPerHost: 100,
-		IdleConnTimeout:     30 * time.Second,
-	}
-
-	client := retry.NewHTTPClient(retryConfig, h.logger)
-
-	req, err := http.NewRequest("POST", apiURL, bytes.NewBuffer(jsonData))
-	if err != nil {
-		return false, fmt.Errorf("error creating request: %v", err)
-	}
-	req.Header.Set("Content-Type", "application/json")
-	req.Close = true
-
-	resp, err := client.DoWithRetry(req)
-	if err != nil {
-		return false, fmt.Errorf("error sending data to %s: %v", schedulerName, err)
-	}
-	defer func() {
-		if err := resp.Body.Close(); err != nil {
-			h.logger.Warnf("failed to close response body: %v", err)
-		}
-	}()
-
-	if resp.StatusCode != http.StatusOK {
-		body, _ := io.ReadAll(resp.Body)
-		return false, fmt.Errorf("%s service error (status=%d): %s", schedulerName, resp.StatusCode, string(body))
-	}
-
-	h.logger.Infof("Successfully sent data to %s", schedulerName)
-	return true, nil
-}
-
-// SendPauseToEventScheduler sends a DELETE request to the event scheduler
-func (h *Handler) SendPauseToEventScheduler(route string) (bool, error) {
-	apiURL := fmt.Sprintf("%s%s", config.GetEventSchedulerRPCUrl(), route)
-	return h.sendPauseToScheduler(apiURL, "event scheduler")
-}
-
-// SendPauseToConditionScheduler sends a DELETE request to the condition scheduler
-func (h *Handler) SendPauseToConditionScheduler(route string) (bool, error) {
-	apiURL := fmt.Sprintf("%s%s", config.GetConditionSchedulerRPCUrl(), route)
-	return h.sendPauseToScheduler(apiURL, "condition scheduler")
-}
-
-// sendPauseToScheduler sends a DELETE request to any scheduler
-func (h *Handler) sendPauseToScheduler(apiURL string, schedulerName string) (bool, error) {
-	// Create a client with aggressive timeouts and connection pooling
-	retryConfig := &retry.HTTPRetryConfig{
-		MaxRetries:      3,
-		InitialDelay:    200 * time.Millisecond,
-		MaxDelay:        2 * time.Second,
-		BackoffFactor:   2.0,
-		LogRetryAttempt: true,
-		RetryStatusCodes: []int{
-			http.StatusInternalServerError,
-			http.StatusBadGateway,
-			http.StatusServiceUnavailable,
-			http.StatusGatewayTimeout,
-		},
-		Timeout:             3 * time.Second,
-		MaxIdleConns:        100,
-		MaxIdleConnsPerHost: 100,
-		IdleConnTimeout:     30 * time.Second,
-	}
-
-	client := retry.NewHTTPClient(retryConfig, h.logger)
-
-	req, err := http.NewRequest("POST", apiURL, nil)
-	if err != nil {
-		return false, fmt.Errorf("error creating request: %v", err)
-	}
-	req.Close = true
-
-	resp, err := client.DoWithRetry(req)
-	if err != nil {
-		return false, fmt.Errorf("error sending DELETE to %s: %v", schedulerName, err)
-	}
-	defer func() {
-		if err := resp.Body.Close(); err != nil {
-			h.logger.Warnf("failed to close response body: %v", err)
-		}
-	}()
-
-	if resp.StatusCode != http.StatusOK {
-		body, _ := io.ReadAll(resp.Body)
-		return false, fmt.Errorf("%s service error (status=%d): %s", schedulerName, resp.StatusCode, string(body))
-	}
-
-	h.logger.Infof("Successfully sent DELETE to %s", schedulerName)
-	return true, nil
-}
-
-func (h *Handler) HealthCheck(c *gin.Context) {
-	startTime := time.Now()
-
-	// Check database connection by executing a simple query
-	dbStatus := "healthy"
-	dbError := ""
-
-	// Use a simple system query to test the connection
-	var timestamp time.Time
-	if err := h.scanNowQuery(&timestamp); err != nil {
-		dbStatus = "unhealthy"
-		dbError = err.Error()
-		h.logger.Errorf("Database health check failed: %v", err)
-	}
-
-	// Prepare response
-	response := gin.H{
-		"status":    "ok",
-		"timestamp": startTime.Unix(),
-		"service":   "dbserver",
-		"version":   "1.0.0",
-		"uptime":    time.Since(startTime).String(),
-		"database": gin.H{
-			"status": dbStatus,
-			"error":  dbError,
-		},
-		"checks": gin.H{
-			"database_connection": dbStatus == "healthy",
-		},
-	}
-
-	// Set appropriate HTTP status
-	httpStatus := http.StatusOK
-	if dbStatus != "healthy" {
-		httpStatus = http.StatusServiceUnavailable
-		response["status"] = "degraded"
-	}
-
-	// Log health check
-	duration := time.Since(startTime)
-	h.logger.Infof("Health check completed: status=%s, db_status=%s, duration=%v",
-		response["status"], dbStatus, duration)
-
-	c.JSON(httpStatus, response)
->>>>>>> d117ee6f
 }