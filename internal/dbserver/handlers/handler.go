--- conflicted
+++ resolved
@@ -5,6 +5,7 @@
 	"encoding/json"
 	"fmt"
 	"io"
+	"net"
 	"net/http"
 	"time"
 
@@ -81,8 +82,7 @@
 		return false, fmt.Errorf("manager service error (status=%d): %s", resp.StatusCode, string(body))
 	}
 
-<<<<<<< HEAD
-	return false, fmt.Errorf("failed to send data to manager after %d retries", maxRetries)
+	return true, nil
 }
 
 // SendDataToEventScheduler sends data to the event scheduler
@@ -237,7 +237,4 @@
 	}
 
 	return false, fmt.Errorf("failed to send DELETE to %s after %d retries", schedulerName, maxRetries)
-=======
-	return true, nil
->>>>>>> 63df9d9e
 }