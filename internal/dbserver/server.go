package db

import (
	"context"
	"fmt"
	"net/http"
	"time"

	"github.com/prometheus/client_golang/prometheus/promhttp"
	"github.com/trigg3rX/triggerx-backend/internal/dbserver/config"
	"github.com/trigg3rX/triggerx-backend/internal/dbserver/events"
	"github.com/trigg3rX/triggerx-backend/internal/dbserver/handlers"
	"github.com/trigg3rX/triggerx-backend/internal/dbserver/metrics"
	"github.com/trigg3rX/triggerx-backend/internal/dbserver/middleware"
	"github.com/trigg3rX/triggerx-backend/internal/dbserver/redis"
	"github.com/trigg3rX/triggerx-backend/internal/dbserver/repository"
	"github.com/trigg3rX/triggerx-backend/internal/dbserver/websocket"
	"github.com/trigg3rX/triggerx-backend/pkg/database"
	"github.com/trigg3rX/triggerx-backend/pkg/dockerexecutor"
	"github.com/trigg3rX/triggerx-backend/pkg/logging"

	"github.com/gin-gonic/gin"
	"github.com/google/uuid"
	gootel "go.opentelemetry.io/otel"
	"go.opentelemetry.io/otel/exporters/otlp/otlptrace/otlptracehttp"
	"go.opentelemetry.io/otel/sdk/resource"
	"go.opentelemetry.io/otel/sdk/trace"
	semconv "go.opentelemetry.io/otel/semconv/v1.17.0"
)

const TraceIDHeader = "X-Trace-ID"
const TraceIDKey = "trace_id"

// InitTracer sets up OpenTelemetry tracing with OTLP exporter for Tempo
func InitTracer() (func(context.Context) error, error) {
	exporter, err := otlptracehttp.New(context.Background(),
		otlptracehttp.WithEndpoint(config.GetOTTempoEndpoint()),
		otlptracehttp.WithInsecure(),
	)
	if err != nil {
		return nil, err
	}
	tp := trace.NewTracerProvider(
		trace.WithBatcher(exporter),
		trace.WithResource(resource.NewWithAttributes(
			semconv.SchemaURL,
			semconv.ServiceNameKey.String("triggerx-backend"),
		)),
	)
	gootel.SetTracerProvider(tp)
	return tp.Shutdown, nil
}

// TraceMiddleware injects a trace ID into the Gin context and response headers
func TraceMiddleware() gin.HandlerFunc {
	return func(c *gin.Context) {
		// Get the global tracer
		tracer := gootel.Tracer("triggerx-backend")

		// Start a new span for this request
		ctx, span := tracer.Start(c.Request.Context(), c.Request.URL.Path)
		defer span.End()

		// Set span attributes
		span.SetAttributes(
			semconv.HTTPMethodKey.String(c.Request.Method),
			semconv.HTTPURLKey.String(c.Request.URL.String()),
			semconv.HTTPUserAgentKey.String(c.Request.UserAgent()),
		)

		// Get or generate trace ID
		traceID := c.GetHeader(TraceIDHeader)
		if traceID == "" {
			// Extract trace ID from span context
			spanContext := span.SpanContext()
			if spanContext.HasTraceID() {
				traceID = spanContext.TraceID().String()
			} else {
				traceID = uuid.New().String()
			}
		}

		// Store in context
		c.Set(TraceIDKey, traceID)
		c.Header(TraceIDHeader, traceID)

		// Update request context with span context
		c.Request = c.Request.WithContext(ctx)

		// Process request
		c.Next()

		// Set response status on span
		span.SetAttributes(semconv.HTTPStatusCodeKey.Int(c.Writer.Status()))
	}
}

type Server struct {
	router             *gin.Engine
	db                 *database.Connection
	logger             logging.Logger
	rateLimiter        *middleware.RateLimiter
	apiKeyAuth         *middleware.ApiKeyAuth
	validator          *middleware.Validator
	redisClient        *redis.Client
	notificationConfig handlers.NotificationConfig
	jobStatusChecker   *handlers.JobStatusChecker

	// WebSocket components
	hub                 *websocket.Hub
	wsConnectionManager *websocket.WebSocketConnectionManager
}

func NewServer(db *database.Connection, logger logging.Logger) *Server {
	if !config.IsDevMode() {
		gin.SetMode(gin.ReleaseMode)
	}

	// Initialize OpenTelemetry tracer
	_, err := InitTracer()
	if err != nil {
		logger.Errorf("Failed to initialize OpenTelemetry tracer: %v", err)
	}

	router := gin.New()
	router.Use(gin.Recovery())

	// Add tracing middleware before all others
	router.Use(TraceMiddleware())

	// Start metrics collection
	metrics.StartMetricsCollection()
	metrics.StartSystemMetricsCollection()
	metrics.TrackDBConnections()

	// Apply middleware in the correct order
	router.Use(middleware.RecoveryMiddleware(logger))           // First, to catch panics
	router.Use(middleware.TimeoutMiddleware(100 * time.Second)) // Set appropriate timeout
	router.Use(middleware.MetricsMiddleware())                  // Track HTTP metrics

	// Configure CORS
	router.Use(func(c *gin.Context) {
		origin := c.Request.Header.Get("Origin")
		if origin != "" {
			c.Writer.Header().Set("Access-Control-Allow-Origin", origin)
		} else {
			c.Writer.Header().Set("Access-Control-Allow-Origin", "*")
		}
		c.Writer.Header().Set("Access-Control-Allow-Methods", "GET, POST, PUT, OPTIONS")
		c.Writer.Header().Set("Access-Control-Allow-Headers", "Content-Type, Authorization, Accept, Content-Length, Accept-Encoding, Origin, X-Requested-With, X-CSRF-Token, X-Auth-Token, X-Api-Key, ngrok-skip-browser-warning")
		c.Writer.Header().Set("Access-Control-Allow-Credentials", "false")

		if c.Request.Method == "OPTIONS" {
			c.AbortWithStatus(http.StatusNoContent)
			return
		}

		c.Next()
	})

	// Add retry middleware with custom configuration
	retryConfig := &middleware.RetryConfig{
		MaxRetries:      3,
		InitialDelay:    time.Second,
		MaxDelay:        10 * time.Second,
		BackoffFactor:   2.0,
		JitterFactor:    0.1,
		LogRetryAttempt: true,
		RetryStatusCodes: []int{
			http.StatusInternalServerError,
			http.StatusBadGateway,
			http.StatusServiceUnavailable,
			http.StatusGatewayTimeout,
			http.StatusTooManyRequests,
			http.StatusRequestTimeout,
			http.StatusConflict,
		},
	}

	// Initialize Redis client with enhanced features
	var redisClient *redis.Client
	client, err := redis.NewClient(logger)
	if err != nil {
		logger.Errorf("Failed to initialize Redis client: %v", err)
	} else {
		redisClient = client
		logger.Infof("Redis client initialized successfully")
	}

	// Initialize rate limiter
	var rateLimiter *middleware.RateLimiter
	if redisClient != nil {
		var err error
		rateLimiter, err = middleware.NewRateLimiterWithClient(redisClient, logger)
		if err != nil {
			logger.Errorf("Failed to initialize rate limiter: %v", err)
		} else {
			logger.Info("Rate limiter initialized successfully")
		}
	} else {
		logger.Warn("Rate limiter disabled - Redis client not available")
	}

	s := &Server{
		router:      router,
		db:          db,
		logger:      logger,
		rateLimiter: rateLimiter,
		redisClient: redisClient,
		validator:   middleware.NewValidator(logger),
		notificationConfig: handlers.NotificationConfig{
			EmailFrom:     config.GetEmailUser(),
			EmailPassword: config.GetEmailPassword(),
			BotToken:      config.GetBotToken(),
		},
	}

	s.apiKeyAuth = middleware.NewApiKeyAuth(db, rateLimiter, logger)

	// Initialize WebSocket components
	s.hub = websocket.NewHub(logger)

	// Create the task repository with publisher for WebSocket events
	taskRepo := repository.NewTaskRepositoryWithPublisher(db, nil) // publisher will be set later if needed

	// Create and set the initial data handler for the hub
	initialDataHandler := handlers.NewInitialDataHandler(taskRepo, logger)
	s.hub.SetInitialDataCallback(initialDataHandler.HandleInitialData)
	s.wsConnectionManager = websocket.NewWebSocketConnectionManager(
		websocket.NewWebSocketUpgrader(logger),
		websocket.NewWebSocketAuthMiddleware(s.apiKeyAuth, logger),
		websocket.NewWebSocketRateLimiter(s.rateLimiter, 100, logger), // Max 100 connections per IP
		s.hub,
		logger,
	)

	// Start WebSocket hub
	go s.hub.Run()
	logger.Info("WebSocket hub started successfully")

	// Apply retry middleware only to API routes
	apiGroup := router.Group("/api")
	apiGroup.Use(middleware.RetryMiddleware(retryConfig, logger))

	// Initialize repositories
	eventJobRepo := repository.NewEventJobRepository(db)
	conditionJobRepo := repository.NewConditionJobRepository(db)
	timeJobRepo := repository.NewTimeJobRepository(db) // NEW

	// Initialize and start job status checker
	s.jobStatusChecker = handlers.NewJobStatusChecker(eventJobRepo, conditionJobRepo, timeJobRepo, logger)
	go s.jobStatusChecker.StartStatusCheckLoop()
	logger.Info("Job status checker started successfully")

	return s
}

<<<<<<< HEAD
func (s *Server) RegisterRoutes(router *gin.Engine, dockerExecutor dockerexecutor.DockerExecutorAPI) {
	handler := handlers.NewHandler(s.db, s.logger, s.notificationConfig, dockerExecutor)
=======
func (s *Server) RegisterRoutes(router *gin.Engine, dockerManager *docker.DockerManager) {
	// Create event publisher
	publisher := events.NewPublisher(s.hub, s.logger)

	// Create handler with WebSocket-enabled repository
	handler := handlers.NewHandlerWithPublisher(s.db, s.logger, s.notificationConfig, dockerManager, s.hub, publisher)
>>>>>>> 9255ccf9

	// Register metrics endpoint at root level without middleware
	router.GET("/metrics", gin.WrapH(promhttp.Handler()))

	api := router.Group("/api")

	// Health check route - no authentication required
	api.GET("/health", handler.HealthCheck)

	protected := api.Group("")
	protected.Use(s.apiKeyAuth.GinMiddleware())

	// Public routes
	protected.GET("/users/:address", handler.GetUserDataByAddress)
	protected.POST("/users/email", handler.StoreUserEmail)

	// Apply validation middleware to routes that need it
	// api.POST("/jobs", s.validator.GinMiddleware(), handler.CreateJobData)
	protected.POST("/jobs", s.validator.GinMiddleware(), handler.CreateJobData)
	protected.GET("/jobs/by-apikey", handler.GetJobsByApiKey)
	api.GET("/jobs/time", handler.GetTimeBasedTasks)
	api.PUT("/jobs/update/:id", handler.UpdateJobDataFromUser)
	api.PUT("/jobs/:id/status/:status", handler.UpdateJobStatus)
	api.PUT("/jobs/:id/lastexecuted", handler.UpdateJobLastExecutedAt)
	protected.GET("/jobs/user/:user_address", handler.GetJobsByUserAddress)
	protected.GET("/jobs/user/:user_address/chain/:created_chain_id", handler.GetJobsByUserAddressAndChainID)
	protected.PUT("/jobs/delete/:id", handler.DeleteJobData)
	protected.GET("/jobs/:job_id", handler.GetJobDataByJobID)
	api.GET("/jobs/:job_id/task-fees", handler.GetTaskFeesByJobID)

	api.POST("/tasks", s.validator.GinMiddleware(), handler.CreateTaskData)
	api.GET("/tasks/:id", handler.GetTaskDataByID)
	// api.PUT("/tasks/:id/fee", handler.UpdateTaskFee)
	// api.PUT("/tasks/:id/attestation", handler.UpdateTaskAttestationData)
	api.PUT("/tasks/execution/:id", handler.UpdateTaskExecutionData)
	api.GET("/tasks/job/:job_id", handler.GetTasksByJobID)

	api.POST("/keepers", s.validator.GinMiddleware(), handler.CreateKeeperData)
	api.POST("/keepers/form", s.validator.GinMiddleware(), handler.CreateKeeperDataGoogleForm)
	api.GET("/keepers/performers", handler.GetPerformers)
	api.GET("/keepers/:id", handler.GetKeeperData)
	api.POST("/keepers/:id/increment-tasks", handler.IncrementKeeperTaskCount)
	api.GET("/keepers/:id/task-count", handler.GetKeeperTaskCount)
	api.POST("/keepers/:id/add-points", handler.AddTaskFeeToKeeperPoints)
	api.GET("/keepers/:id/points", handler.GetKeeperPoints)

	protected.GET("/leaderboard/keepers", handler.GetKeeperLeaderboard)
	protected.GET("/leaderboard/users", handler.GetUserLeaderboard)
	protected.GET("/leaderboard/users/search", handler.GetUserLeaderboardByAddress)
	api.GET("/leaderboard/keepers/search", handler.GetKeeperByIdentifier)

	api.GET("/fees", handler.GetTaskFees)

	api.POST("/keepers/update-chat-id", handler.UpdateKeeperChatID)
	api.GET("/keepers/com-info/:id", handler.GetKeeperCommunicationInfo)
	api.POST("/claim-fund", handler.ClaimFund)

	// Admin routes
	admin := protected.Group("/admin")
	admin.POST("/api-keys", s.validator.GinMiddleware(), handler.CreateApiKey)
	admin.PUT("/api-keys/:key", handler.UpdateApiKey)
	admin.DELETE("/api-keys/:key", handler.DeleteApiKey)
	admin.GET("/api-keys/:owner", handler.GetApiKeysByOwner)

	// Keeper routes
	keeper := protected.Group("/keeper")
	keeper.Use(s.apiKeyAuth.KeeperMiddleware())
	// Keeper-specific routes will be added here later

	// WebSocket routes
	wsHandler := handlers.NewWebSocketHandler(s.wsConnectionManager, s.logger)
	api.GET("/ws/tasks", wsHandler.HandleWebSocketConnection)
	api.GET("/ws/stats", wsHandler.GetWebSocketStats)
	api.GET("/ws/health", wsHandler.GetWebSocketHealth)

}

func (s *Server) Start(port string) error {
	s.logger.Infof("Starting server on port %s", port)

	if s.redisClient != nil {
		defer func() {
			if err := s.redisClient.Close(); err != nil {
				s.logger.Errorf("Failed to close Redis client: %v", err)
			}
		}()
	}

	// Graceful shutdown for WebSocket hub
	defer func() {
		if s.hub != nil {
			s.hub.Shutdown()
		}
	}()

	return s.router.Run(fmt.Sprintf(":%s", port))
}

func (s *Server) GetRouter() *gin.Engine {
	return s.router
}<|MERGE_RESOLUTION|>--- conflicted
+++ resolved
@@ -255,17 +255,12 @@
 	return s
 }
 
-<<<<<<< HEAD
 func (s *Server) RegisterRoutes(router *gin.Engine, dockerExecutor dockerexecutor.DockerExecutorAPI) {
-	handler := handlers.NewHandler(s.db, s.logger, s.notificationConfig, dockerExecutor)
-=======
-func (s *Server) RegisterRoutes(router *gin.Engine, dockerManager *docker.DockerManager) {
 	// Create event publisher
 	publisher := events.NewPublisher(s.hub, s.logger)
 
 	// Create handler with WebSocket-enabled repository
-	handler := handlers.NewHandlerWithPublisher(s.db, s.logger, s.notificationConfig, dockerManager, s.hub, publisher)
->>>>>>> 9255ccf9
+	handler := handlers.NewHandler(s.db, s.logger, s.notificationConfig, dockerExecutor, s.hub, publisher)
 
 	// Register metrics endpoint at root level without middleware
 	router.GET("/metrics", gin.WrapH(promhttp.Handler()))
