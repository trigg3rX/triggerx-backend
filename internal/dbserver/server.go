--- conflicted
+++ resolved
@@ -44,18 +44,6 @@
 		c.Writer.Header().Set("Access-Control-Allow-Headers", "Content-Type, Authorization, Accept, Content-Length, Accept-Encoding, Origin, X-Requested-With, X-CSRF-Token, X-Auth-Token, X-Api-Key")
 		c.Writer.Header().Set("Access-Control-Allow-Credentials", "false")
 
-<<<<<<< HEAD
-=======
-		// if c.Request.Method == "OPTIONS" {
-		// 	c.Writer.Header().Set("Access-Control-Allow-Origin", "*")
-		// 	c.Writer.Header().Set("Access-Control-Allow-Methods", "GET, POST, PUT, OPTIONS")
-		// 	c.Writer.Header().Set("Access-Control-Allow-Headers", "Content-Type, Authorization, Accept, Content-Length, Accept-Encoding, Origin, X-Requested-With, X-CSRF-Token, X-Auth-Token, X-Api-Key")
-		// 	c.Writer.Header().Set("Access-Control-Allow-Credentials", "false")
-		// 	// c.AbortWithStatus(204)
-		// 	return
-		// }
-
->>>>>>> 1b52b966
 		c.Next()
 	})
 
