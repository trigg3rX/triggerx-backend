--- conflicted
+++ resolved
@@ -11,40 +11,13 @@
 	"github.com/trigg3rX/triggerx-backend/pkg/types"
 )
 
-<<<<<<< HEAD
-const (
-	pollInterval       = 30 * time.Second // Poll every 30 seconds
-	executionWindow    = 40 * time.Minute // Look ahead 40 minutes
-	batchSize          = 100              // Process jobs in batches
-	performerLockTTL   = 2 * time.Minute  // Lock duration for job execution
-	jobCacheTTL        = 1 * time.Minute  // Cache TTL for job data
-	duplicateJobWindow = 1 * time.Minute  // Window to prevent duplicate job execution
-)
-
-// DBClient interface for the scheduler
-type DBClient interface {
-	GetTimeBasedJobs() ([]types.ScheduleTimeJobData, error)
-	UpdateJobNextExecution(jobID int64, nextExecution time.Time) error
-	UpdateJobStatus(jobID int64, status bool) error
-	HealthCheck() error
-	Close()
-}
-
-=======
->>>>>>> a43ecc84
 type TimeBasedScheduler struct {
 	ctx        context.Context
 	cancel     context.CancelFunc
 	logger     logging.Logger
-<<<<<<< HEAD
-	activeJobs map[int64]*types.ScheduleTimeJobData
-	jobQueue   chan *types.ScheduleTimeJobData
-	dbClient   DBClient
-=======
 	activeTasks map[int64]*types.ScheduleTimeTaskData
 	taskQueue   chan *types.ScheduleTimeTaskData
 	dbClient   *client.DBServerClient
->>>>>>> a43ecc84
 	aggClient  *aggregator.AggregatorClient
 	metrics    *metrics.Collector
 	schedulerSigningAddress  string
