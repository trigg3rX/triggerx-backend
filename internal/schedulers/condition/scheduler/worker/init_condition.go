// init_condition.go
package worker

import (
	"context"
	"fmt"
	"sync"
	"time"

	"github.com/trigg3rX/triggerx-backend/internal/schedulers/condition/metrics"
	"github.com/trigg3rX/triggerx-backend/pkg/logging"
	httppkg "github.com/trigg3rX/triggerx-backend/pkg/http"
	"github.com/trigg3rX/triggerx-backend/pkg/types"
)

// ConditionWorker represents an individual worker monitoring a specific condition
type ConditionWorker struct {
	ConditionWorkerData *types.ConditionWorkerData
<<<<<<< HEAD
	Logger          logging.Logger
	HttpClient      *httppkg.HTTPClient
	Ctx             context.Context
	Cancel          context.CancelFunc
	IsActive        bool
	Mutex           sync.RWMutex
	LastValue       float64
=======
	Logger             logging.Logger
	HttpClient         *retry.HTTPClient
	Ctx                context.Context
	Cancel             context.CancelFunc
	IsActive           bool
	Mutex              sync.RWMutex
	LastValue          float64
>>>>>>> d7444229
	LastCheckTimestamp time.Time
	ConditionMet       int64 // Count of consecutive condition met checks
	TriggerCallback    WorkerTriggerCallback
	CleanupCallback    WorkerCleanupCallback
}

// Start begins the condition worker's monitoring loop
func (w *ConditionWorker) Start() {
	startTime := time.Now()

	w.Mutex.Lock()
	w.IsActive = true
	w.Mutex.Unlock()

	metrics.TrackWorkerStart(fmt.Sprintf("%d", w.ConditionWorkerData.JobID))

	w.Logger.Info("Starting condition worker",
		"job_id", w.ConditionWorkerData.JobID,
		"condition_type", w.ConditionWorkerData.ConditionType,
		"value_source", w.ConditionWorkerData.ValueSourceUrl,
		"selected_key_route", w.ConditionWorkerData.SelectedKeyRoute,
		"upper_limit", w.ConditionWorkerData.UpperLimit,
		"lower_limit", w.ConditionWorkerData.LowerLimit,
		"expiration_time", w.ConditionWorkerData.ExpirationTime,
	)

	ticker := time.NewTicker(ConditionPollInterval)
	defer ticker.Stop()

	for {
		select {
		case <-w.Ctx.Done():
			stopTime := time.Now()
			duration := stopTime.Sub(startTime)

			w.Logger.Info("Condition worker stopped",
				"job_id", w.ConditionWorkerData.JobID,
				"runtime", duration,
				"last_value", w.LastValue,
				"condition_met_count", w.ConditionMet,
			)
			metrics.JobsCompleted.WithLabelValues("success").Inc()
			return
		case <-ticker.C:
			if time.Now().After(w.ConditionWorkerData.ExpirationTime) {
				w.Logger.Info("Job has expired, stopping worker",
					"job_id", w.ConditionWorkerData.JobID,
					"expiration_time", w.ConditionWorkerData.ExpirationTime,
				)
				go w.Stop()
				return
			}

			if err := w.checkCondition(); err != nil {
				w.Logger.Error("Error checking condition", 
					"job_id", w.ConditionWorkerData.JobID, 
					"error", err)
				metrics.JobsCompleted.WithLabelValues("failed").Inc()
			}
		}
	}
}

// Stop gracefully stops the condition worker
func (w *ConditionWorker) Stop() {
	w.Mutex.Lock()
	defer w.Mutex.Unlock()

	if w.IsActive {
		w.Cancel()
		w.IsActive = false

		metrics.TrackWorkerStop(fmt.Sprintf("%d", w.ConditionWorkerData.JobID))

		if w.CleanupCallback != nil {
			if err := w.CleanupCallback(w.ConditionWorkerData.JobID); err != nil {
				w.Logger.Error("Failed to clean up job data",
					"job_id", w.ConditionWorkerData.JobID,
					"error", err)
			}
		}

		w.Logger.Info("Condition worker stopped", "job_id", w.ConditionWorkerData.JobID)
	}
}

// IsRunning returns whether the worker is currently running
func (w *ConditionWorker) IsRunning() bool {
	w.Mutex.RLock()
	defer w.Mutex.RUnlock()
	return w.IsActive
}<|MERGE_RESOLUTION|>--- conflicted
+++ resolved
@@ -16,7 +16,6 @@
 // ConditionWorker represents an individual worker monitoring a specific condition
 type ConditionWorker struct {
 	ConditionWorkerData *types.ConditionWorkerData
-<<<<<<< HEAD
 	Logger          logging.Logger
 	HttpClient      *httppkg.HTTPClient
 	Ctx             context.Context
@@ -24,15 +23,6 @@
 	IsActive        bool
 	Mutex           sync.RWMutex
 	LastValue       float64
-=======
-	Logger             logging.Logger
-	HttpClient         *retry.HTTPClient
-	Ctx                context.Context
-	Cancel             context.CancelFunc
-	IsActive           bool
-	Mutex              sync.RWMutex
-	LastValue          float64
->>>>>>> d7444229
 	LastCheckTimestamp time.Time
 	ConditionMet       int64 // Count of consecutive condition met checks
 	TriggerCallback    WorkerTriggerCallback
