--- conflicted
+++ resolved
@@ -14,7 +14,6 @@
 
 	// Scheduler RPC Port
 	schedulerRPCPort string
-<<<<<<< HEAD
 
 	// Database RPC URL
 	dbServerURL string
@@ -23,12 +22,6 @@
 	maxWorkers int
 
 	// API Keys for Alchemy
-=======
-	dbServerURL      string
-	maxWorkers       int
-	// Chain RPC URLs
-
->>>>>>> d117ee6f
 	alchemyAPIKey string
 
 	// Scheduler Private Key and Address
@@ -41,15 +34,12 @@
 
 var cfg Config
 
-<<<<<<< HEAD
-=======
 // Helper to detect test environment
 func isTestEnv() bool {
 	return env.GetEnv("APP_ENV", "") == "test"
 }
 
 // Init initializes the configuration for production
->>>>>>> d117ee6f
 func Init() error {
 	if err := godotenv.Load(); err != nil {
 		return fmt.Errorf("error loading .env file: %w", err)
@@ -98,8 +88,6 @@
 	return cfg.dbServerURL
 }
 
-<<<<<<< HEAD
-=======
 // GetChainRPCUrlsTest returns local/test chain RPC URLs
 func GetChainRPCUrlsTest() map[string]string {
 	local := "http://127.0.0.1:8545"
@@ -111,21 +99,14 @@
 }
 
 // GetChainRPCUrls returns chain RPC URLs for production or test
->>>>>>> d117ee6f
 func GetChainRPCUrls() map[string]string {
 	if isTestEnv() {
 		return GetChainRPCUrlsTest()
 	}
 	return map[string]string{
-<<<<<<< HEAD
 		"11155420": fmt.Sprintf("https://opt-sepolia.g.alchemy.com/v2/%s", cfg.alchemyAPIKey),
 		"84532":    fmt.Sprintf("https://base-sepolia.g.alchemy.com/v2/%s", cfg.alchemyAPIKey),
 		"11155111": fmt.Sprintf("https://eth-sepolia.g.alchemy.com/v2/%s", cfg.alchemyAPIKey),
-=======
-		"11155420": fmt.Sprintf("https://opt-sepolia.g.alchemy.com/v2/%s", cfg.alchemyAPIKey),  // OP Sepolia
-		"84532":    fmt.Sprintf("https://base-sepolia.g.alchemy.com/v2/%s", cfg.alchemyAPIKey), // Base Sepolia
-		"11155111": fmt.Sprintf("https://eth-sepolia.g.alchemy.com/v2/%s", cfg.alchemyAPIKey),  // Ethereum Sepolia
->>>>>>> d117ee6f
 	}
 }
 
@@ -133,7 +114,6 @@
 	return cfg.maxWorkers
 }
 
-<<<<<<< HEAD
 func GetSchedulerPrivateKey() string {
 	return cfg.schedulerPrivateKey
 }
@@ -144,9 +124,9 @@
 
 func GetAggregatorRPCURL() string {
 	return cfg.aggregatorRPCURL
-=======
+}
+
 // SetMaxWorkersForTest sets maxWorkers for testing purposes only.
 func SetMaxWorkersForTest(n int) {
 	cfg.maxWorkers = n
->>>>>>> d117ee6f
 }