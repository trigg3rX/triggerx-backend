package events

import (
	"context"
	"encoding/json"
	"fmt"
	"io"
	"math/big"
	"net/http"
	"strings"
	"time"

	"github.com/ethereum/go-ethereum"
	"github.com/ethereum/go-ethereum/common"
	ethtypes "github.com/ethereum/go-ethereum/core/types"
	"github.com/ethereum/go-ethereum/crypto"
	"github.com/ethereum/go-ethereum/ethclient"

	"github.com/trigg3rX/triggerx-backend/internal/registrar/client"
	"github.com/trigg3rX/triggerx-backend/internal/registrar/config"
	"github.com/trigg3rX/triggerx-backend/pkg/logging"
	"github.com/trigg3rX/triggerx-backend/pkg/types"
)

// TaskProcessor handles task-related events
type TaskProcessor struct {
	*EventProcessor
	logger logging.Logger
}

// NewTaskProcessor creates a new task event processor
func NewTaskProcessor(base *EventProcessor, logger logging.Logger) *TaskProcessor {
	if base == nil {
		panic("base processor cannot be nil")
	}
	return &TaskProcessor{
		EventProcessor: base,
		logger:         logger,
	}
}

func (t *TaskProcessor) processEventsInBatches(
	client *ethclient.Client,
	contractAddress common.Address,
	fromBlock uint64,
	toBlock uint64,
	batchSize uint64,
	processFunc func(client *ethclient.Client, contractAddress common.Address, start uint64, end uint64) error,
) error {
	for start := fromBlock; start < toBlock; start += batchSize {
		end := start + batchSize - 1
		if end > toBlock {
			end = toBlock
		}

		if err := processFunc(client, contractAddress, start, end); err != nil {
			return fmt.Errorf("failed to process batch from %d to %d: %v", start, end, err)
		}
	}
	return nil
}

func (t *TaskProcessor) ProcessTaskSubmittedEvents(
	baseClient *ethclient.Client,
	contractAddress common.Address,
	fromBlock uint64,
	toBlock uint64,
) error {
	return t.processEventsInBatches(baseClient, contractAddress, fromBlock, toBlock, 500, t.processTaskSubmittedBatch)
}

func (t *TaskProcessor) processTaskSubmittedBatch(
	baseClient *ethclient.Client,
	contractAddress common.Address,
	fromBlock uint64,
	toBlock uint64,
) error {
	query := ethereum.FilterQuery{
		FromBlock: new(big.Int).SetUint64(fromBlock),
		ToBlock:   new(big.Int).SetUint64(toBlock),
		Addresses: []common.Address{contractAddress},
		Topics: [][]common.Hash{
			{TaskSubmittedEventSignature()},
			nil,
			nil,
		},
	}

	logs, err := baseClient.FilterLogs(context.Background(), query)
	if err != nil {
		return fmt.Errorf("failed to filter TaskSubmitted logs: %v", err)
	}

	t.logger.Debugf("Found %d TaskSubmitted events in batch [%d-%d]", len(logs), fromBlock, toBlock)

	for _, vLog := range logs {
		event, err := ParseTaskSubmitted(vLog)
		if err != nil {
			t.logger.Errorf("Failed to parse TaskSubmitted event: %v", err)
			continue
		}

		t.logger.Infof("Task Submitted Event Detected!")
		t.logger.Debugf("Performer Address: %s", event.Operator)
		t.logger.Debugf("Attester IDs: %v", event.AttestersIds)
		t.logger.Debugf("Task Number: %d", event.TaskNumber)
		t.logger.Debugf("Task Definition ID: %d", event.TaskDefinitionId)

		if event.TaskDefinitionId == 10001 || event.TaskDefinitionId == 10002 {
		} else {
			dataCID := string(event.Data)
			t.logger.Debugf("Decoded Data: %s", dataCID)

			ipfsContent, err := FetchIPFSContent(config.GetIPFSHost(), dataCID, t.logger)
			if err != nil {
				t.logger.Errorf("Failed to fetch IPFS content: %v", err)
				continue
			}

			var ipfsData types.IPFSData
			if err := json.Unmarshal([]byte(ipfsContent), &ipfsData); err != nil {
				t.logger.Errorf("Failed to parse IPFS content into IPFSData: %v", err)
				continue
			}

			if err := client.UpdatePointsInDatabase(int(ipfsData.TaskData.TriggerData[0].TaskID), event.Operator, ConvertBigIntToStrings(event.AttestersIds), true); err != nil {
				t.logger.Errorf("Failed to update points in database: %v", err)
				continue
			}

			// Schedule 24h delayed deletion
			scheduleCIDDeletion(dataCID, t.logger)
		}
	}
	return nil
}

func (t *TaskProcessor) ProcessTaskRejectedEvents(
	baseClient *ethclient.Client,
	contractAddress common.Address,
	fromBlock uint64,
	toBlock uint64,
) error {
	return t.processEventsInBatches(baseClient, contractAddress, fromBlock, toBlock, 500, t.processTaskRejectedBatch)
}

func (t *TaskProcessor) processTaskRejectedBatch(
	baseClient *ethclient.Client,
	contractAddress common.Address,
	fromBlock uint64,
	toBlock uint64,
) error {
	query := ethereum.FilterQuery{
		FromBlock: new(big.Int).SetUint64(fromBlock),
		ToBlock:   new(big.Int).SetUint64(toBlock),
		Addresses: []common.Address{contractAddress},
		Topics: [][]common.Hash{
			{TaskRejectedEventSignature()},
		},
	}

	logs, err := baseClient.FilterLogs(context.Background(), query)
	if err != nil {
		return fmt.Errorf("failed to filter TaskRejected logs: %v", err)
	}

	t.logger.Debugf("Found %d TaskRejected events in batch [%d-%d]", len(logs), fromBlock, toBlock)

	for _, vLog := range logs {
		event, err := ParseTaskRejected(vLog)
		if err != nil {
			t.logger.Errorf("Failed to parse TaskRejected event: %v", err)
			continue
		}

		t.logger.Infof("Task Rejected Event Detected!")
		t.logger.Debugf("Performer Address: %s", event.Operator)
		t.logger.Debugf("Attester IDs: %v", event.AttestersIds)
		t.logger.Debugf("Task Number: %d", event.TaskNumber)
		t.logger.Debugf("Task Definition ID: %d", event.TaskDefinitionId)

		if event.TaskDefinitionId == 10001 || event.TaskDefinitionId == 10002 {
		} else {
			dataCID := string(event.Data)
			t.logger.Debugf("Decoded Data: %s", dataCID)

			ipfsContent, err := FetchIPFSContent(config.GetIPFSHost(), dataCID, t.logger)
			if err != nil {
				t.logger.Errorf("Failed to fetch IPFS content: %v", err)
				continue
			}

			var ipfsData types.IPFSData
			if err := json.Unmarshal([]byte(ipfsContent), &ipfsData); err != nil {
				t.logger.Errorf("Failed to parse IPFS content into IPFSData: %v", err)
				continue
			}

			if err := client.UpdatePointsInDatabase(int(ipfsData.TaskData.TriggerData[0].TaskID), event.Operator, ConvertBigIntToStrings(event.AttestersIds), false); err != nil {
				t.logger.Errorf("Failed to update points in database: %v", err)
				continue
			}

			// Schedule 24h delayed deletion
			scheduleCIDDeletion(dataCID, t.logger)
		}
	}
	return nil
}

func TaskSubmittedEventSignature() common.Hash {
	return crypto.Keccak256Hash([]byte("TaskSubmitted(address,uint32,string,bytes,uint16,uint256[])"))
}

func TaskRejectedEventSignature() common.Hash {
	return crypto.Keccak256Hash([]byte("TaskRejected(address,uint32,string,bytes,uint16,uint256[])"))
}

// ProcessTaskSubmittedEvents processes TaskSubmitted events from the blockchain
func ProcessTaskSubmittedEvents(
	client *ethclient.Client,
	contractAddress common.Address,
	fromBlock uint64,
	toBlock uint64,
	logger logging.Logger,
) error {
	logger = logger.With("processor", "task_submitted")
	processor := NewTaskProcessor(NewEventProcessor(logger), logger)
	return processor.ProcessTaskSubmittedEvents(client, contractAddress, fromBlock, toBlock)
}

// ProcessTaskRejectedEvents processes TaskRejected events from the blockchain
func ProcessTaskRejectedEvents(
	client *ethclient.Client,
	contractAddress common.Address,
	fromBlock uint64,
	toBlock uint64,
	logger logging.Logger,
) error {
	logger = logger.With("processor", "task_rejected")
	processor := NewTaskProcessor(NewEventProcessor(logger), logger)
	return processor.ProcessTaskRejectedEvents(client, contractAddress, fromBlock, toBlock)
}

// ParseTaskSubmitted parses a TaskSubmitted event from the log
func ParseTaskSubmitted(log ethtypes.Log) (*TaskSubmittedEvent, error) {
	expectedTopic := TaskSubmittedEventSignature()
	if log.Topics[0] != expectedTopic {
		return nil, fmt.Errorf("unexpected event signature: got %s, expected %s",
			log.Topics[0].Hex(), expectedTopic.Hex())
	}

	if len(log.Topics) < 3 {
		return nil, fmt.Errorf("not enough topics for TaskSubmitted event")
	}

	operator := common.BytesToAddress(log.Topics[1].Bytes())
	bigIntValue := new(big.Int).SetBytes(log.Topics[2].Bytes())
	uint64Value := bigIntValue.Uint64()
	if uint64Value > uint64(^uint16(0)) {
		return nil, fmt.Errorf("taskDefinitionId value %d exceeds uint16 maximum", uint64Value)
	}
	taskDefinitionId := uint16(uint64Value)

	var unpacked struct {
		TaskNumber   uint32
		ProofOfTask  string
		Data         []byte
		AttestersIds []*big.Int
	}

	if err := AttestationCenterABI.UnpackIntoInterface(&unpacked, "TaskSubmitted", log.Data); err != nil {
		return nil, fmt.Errorf("failed to unpack event data: %v", err)
	}

	return &TaskSubmittedEvent{
		Operator:         operator,
		TaskNumber:       unpacked.TaskNumber,
		ProofOfTask:      unpacked.ProofOfTask,
		Data:             unpacked.Data,
		TaskDefinitionId: taskDefinitionId,
		AttestersIds:     unpacked.AttestersIds,
		Raw:              log,
	}, nil
}

// ParseTaskRejected parses a TaskRejected event from the log
func ParseTaskRejected(log ethtypes.Log) (*TaskRejectedEvent, error) {
	expectedTopic := TaskRejectedEventSignature()
	if log.Topics[0] != expectedTopic {
		return nil, fmt.Errorf("unexpected event signature: got %s, expected %s",
			log.Topics[0].Hex(), expectedTopic.Hex())
	}

	if len(log.Topics) < 3 {
		return nil, fmt.Errorf("not enough topics for TaskRejected event")
	}

	operator := common.BytesToAddress(log.Topics[1].Bytes())
	bigIntValue := new(big.Int).SetBytes(log.Topics[2].Bytes())
	uint64Value := bigIntValue.Uint64()
	if uint64Value > uint64(^uint16(0)) {
		return nil, fmt.Errorf("taskDefinitionId value %d exceeds uint16 maximum", uint64Value)
	}
	taskDefinitionId := uint16(uint64Value)

	var unpacked struct {
		TaskNumber   uint32
		ProofOfTask  string
		Data         []byte
		AttestersIds []*big.Int
	}

	if err := AttestationCenterABI.UnpackIntoInterface(&unpacked, "TaskRejected", log.Data); err != nil {
		return nil, fmt.Errorf("failed to unpack event data: %v", err)
	}

	return &TaskRejectedEvent{
		Operator:         operator,
		TaskNumber:       unpacked.TaskNumber,
		ProofOfTask:      unpacked.ProofOfTask,
		Data:             unpacked.Data,
		TaskDefinitionId: taskDefinitionId,
		AttestersIds:     unpacked.AttestersIds,
		Raw:              log,
	}, nil
}

func FetchIPFSContent(gateway string, cid string, logger logging.Logger) (string, error) {
	if strings.HasPrefix(cid, "https://") {
		resp, err := http.Get(cid)
		if err != nil {
			return "", fmt.Errorf("failed to fetch IPFS content from URL: %v", err)
		}
		defer func() {
			if err := resp.Body.Close(); err != nil {
<<<<<<< HEAD
				// Log the error but don't return it since we're in a defer
				fmt.Printf("Error closing response body: %v\n", err)
=======
				logger.Error("Error closing response body", "error", err)
>>>>>>> 77f49e33
			}
		}()

		if resp.StatusCode != http.StatusOK {
			return "", fmt.Errorf("failed to fetch IPFS content from URL: status code %d", resp.StatusCode)
		}

		body, err := io.ReadAll(resp.Body)
		if err != nil {
			return "", fmt.Errorf("failed to read response body: %v", err)
		}

		return string(body), nil
	}

	ipfsGateway := "https://" + gateway + "/ipfs/" + cid
	resp, err := http.Get(ipfsGateway)
	if err != nil {
		return "", fmt.Errorf("failed to fetch IPFS content: %v", err)
	}
	defer func() {
		if err := resp.Body.Close(); err != nil {
<<<<<<< HEAD
			// Log the error but don't return it since we're in a defer
			fmt.Printf("Error closing response body: %v\n", err)
=======
			logger.Error("Error closing response body", "error", err)
>>>>>>> 77f49e33
		}
	}()

	if resp.StatusCode != http.StatusOK {
		return "", fmt.Errorf("failed to fetch IPFS content: status code %d", resp.StatusCode)
	}

	body, err := io.ReadAll(resp.Body)
	if err != nil {
		return "", fmt.Errorf("failed to read response body: %v", err)
	}

	return string(body), nil
}

func ConvertBigIntToStrings(bigInts []*big.Int) []string {
	strings := make([]string, len(bigInts))
	for i, bigInt := range bigInts {
		strings[i] = bigInt.String()
	}
	return strings
}

// Pinata v3 API structures
type PinataFile struct {
	ID        string            `json:"id"`
	Name      string            `json:"name"`
	CID       string            `json:"cid"`
	Size      int64             `json:"size"`
	MimeType  string            `json:"mime_type"`
	GroupID   string            `json:"group_id,omitempty"`
	Keyvalues map[string]string `json:"keyvalues,omitempty"`
	CreatedAt time.Time         `json:"created_at"`
}

type PinataListResponse struct {
	Data struct {
		Files         []PinataFile `json:"files"`
		NextPageToken string       `json:"next_page_token,omitempty"`
	} `json:"data"`
}

type PinataDeleteResponse struct {
	Data interface{} `json:"data"`
}

// Helper function to make authenticated requests to Pinata
func makePinataRequest(method, url string, body io.Reader, logger logging.Logger) (*http.Response, error) {
	req, err := http.NewRequest(method, url, body)
	if err != nil {
		return nil, fmt.Errorf("failed to create request: %w", err)
	}

	req.Header.Set("Authorization", "Bearer "+config.GetPinataJWT())
	req.Header.Set("Content-Type", "application/json")

	resp, err := http.DefaultClient.Do(req)
	if err != nil {
		return nil, fmt.Errorf("failed to send request: %w", err)
	}

	return resp, nil
}

// Find file ID by CID using Pinata v3 API
func findPinataFileIDByCID(cid string, logger logging.Logger) (string, error) {
	network := config.GetPinataHost() // Use configurable network from config
	url := fmt.Sprintf("https://api.pinata.cloud/v3/files/%s?cid=%s&limit=1", network, cid)

	resp, err := makePinataRequest("GET", url, nil, logger)
	if err != nil {
		return "", fmt.Errorf("failed to search for CID %s: %w", cid, err)
	}
	defer func() {
		if err := resp.Body.Close(); err != nil {
<<<<<<< HEAD
			// Log the error but don't return it since we're in a defer
			fmt.Printf("Error closing response body: %v\n", err)
		}
	}()
	if resp.StatusCode != http.StatusOK && resp.StatusCode != http.StatusAccepted && resp.StatusCode != http.StatusNoContent {
=======
			logger.Debugf("failed to close response body: %v", err)
		}
	}()

	if resp.StatusCode != http.StatusOK {
>>>>>>> 77f49e33
		body, _ := io.ReadAll(resp.Body)
		return "", fmt.Errorf("failed to search for CID %s: status %d, body: %s",
			cid, resp.StatusCode, string(body))
	}

	var listResp PinataListResponse
	if err := json.NewDecoder(resp.Body).Decode(&listResp); err != nil {
		return "", fmt.Errorf("failed to decode search response for CID %s: %w", cid, err)
	}

	if len(listResp.Data.Files) == 0 {
		return "", fmt.Errorf("no file found with CID %s", cid)
	}

	return listResp.Data.Files[0].ID, nil
}

// Delete file by ID using Pinata v3 API
func deletePinataFileByID(fileID string, logger logging.Logger) error {
	network := config.GetPinataHost() // Use configurable network from config
	url := fmt.Sprintf("https://api.pinata.cloud/v3/files/%s/%s", network, fileID)

	resp, err := makePinataRequest("DELETE", url, nil, logger)
	if err != nil {
		return fmt.Errorf("failed to delete file %s: %w", fileID, err)
	}
	defer func() {
		if err := resp.Body.Close(); err != nil {
			logger.Debugf("failed to close response body: %v", err)
		}
	}()

	body, _ := io.ReadAll(resp.Body)

	if resp.StatusCode != http.StatusOK && resp.StatusCode != http.StatusAccepted {
		return fmt.Errorf("failed to delete file %s: status %d, body: %s",
			fileID, resp.StatusCode, string(body))
	}
<<<<<<< HEAD
	defer func() {
		if err := resp.Body.Close(); err != nil {
			// Log the error but don't return it since we're in a defer
			fmt.Printf("Error closing response body: %v\n", err)
		}
	}()
	if resp.StatusCode != http.StatusOK {
		body, _ := io.ReadAll(resp.Body)
		return nil, fmt.Errorf("failed to list pins: status %d, body: %s", resp.StatusCode, string(body))
=======

	var deleteResp PinataDeleteResponse
	if err := json.Unmarshal(body, &deleteResp); err != nil {
		// If we can't parse the response but got a success status, that's still OK
		logger.Debugf("Could not parse delete response for file %s, but status was %d", fileID, resp.StatusCode)
>>>>>>> 77f49e33
	}

	logger.Infof("Successfully deleted file %s from Pinata", fileID)
	return nil
}

// Delete file by CID (finds ID first, then deletes)
func DeletePinataCID(cid string, logger logging.Logger) error {
	fileID, err := findPinataFileIDByCID(cid, logger)
	if err != nil {
		return fmt.Errorf("failed to find file ID for CID %s: %w", cid, err)
	}

	return deletePinataFileByID(fileID, logger)
}

// List all files from Pinata v3 API
func listPinataFiles(logger logging.Logger) ([]PinataFile, error) {
	network := config.GetPinataHost() // Use configurable network from config
	url := fmt.Sprintf("https://api.pinata.cloud/v3/files/%s?limit=1000", network)

	var allFiles []PinataFile
	nextPageToken := ""

	for {
		requestURL := url
		if nextPageToken != "" {
			requestURL = fmt.Sprintf("%s&pageToken=%s", url, nextPageToken)
		}

		resp, err := makePinataRequest("GET", requestURL, nil, logger)
		if err != nil {
			return nil, fmt.Errorf("failed to list files: %w", err)
		}

		if resp.StatusCode != http.StatusOK {
			body, _ := io.ReadAll(resp.Body)
			if err := resp.Body.Close(); err != nil {
				logger.Debugf("failed to close response body: %v", err)
			}
			return nil, fmt.Errorf("failed to list files: status %d, body: %s",
				resp.StatusCode, string(body))
		}

		var listResp PinataListResponse
		if err := json.NewDecoder(resp.Body).Decode(&listResp); err != nil {
			if err := resp.Body.Close(); err != nil {
				logger.Debugf("failed to close response body: %v", err)
			}
			return nil, fmt.Errorf("failed to decode list response: %w", err)
		}
		if err := resp.Body.Close(); err != nil {
			logger.Debugf("failed to close response body: %v", err)
		}

		allFiles = append(allFiles, listResp.Data.Files...)

		// Check if there are more pages
		if listResp.Data.NextPageToken == "" {
			break
		}
		nextPageToken = listResp.Data.NextPageToken
	}

	return allFiles, nil
}

// Schedule a 24h delayed deletion for a CID
func scheduleCIDDeletion(cid string, logger logging.Logger) {
	go func() {
		logger.Infof("Scheduled deletion for CID %s in 24h", cid)
		time.Sleep(24 * time.Hour)

		if err := DeletePinataCID(cid, logger); err != nil {
			logger.Errorf("Failed to delete CID %s after 24h: %v", cid, err)
		} else {
			logger.Infof("Successfully deleted CID %s after 24h delay", cid)
		}
	}()
}

// Weekly cleanup: delete files older than 1 day every Sunday
func StartWeeklyPinataCleanup(logger logging.Logger) {
	go func() {
		for {
			now := time.Now().UTC()
			// Calculate next Sunday 00:05 UTC
			daysUntilSunday := (7 - int(now.Weekday())) % 7
			if daysUntilSunday == 0 && now.Hour() >= 0 && now.Minute() >= 5 {
				daysUntilSunday = 7
			}
			nextSunday := time.Date(now.Year(), now.Month(), now.Day(), 0, 5, 0, 0, time.UTC).AddDate(0, 0, daysUntilSunday)
			wait := nextSunday.Sub(now)

			logger.Infof("Weekly Pinata cleanup scheduled for: %v (in %v)", nextSunday, wait)
			time.Sleep(wait)

			logger.Info("Starting weekly Pinata cleanup: deleting files older than 1 day...")
			files, err := listPinataFiles(logger)
			if err != nil {
				logger.Errorf("Failed to list Pinata files: %v", err)
				continue
			}

			cutoff := time.Now().Add(-24 * time.Hour)
			deletedCount := 0

			for _, file := range files {
				if file.CreatedAt.Before(cutoff) {
					logger.Infof("Deleting old file %s (CID: %s) created at %s",
						file.ID, file.CID, file.CreatedAt)

					if err := deletePinataFileByID(file.ID, logger); err != nil {
						logger.Errorf("Failed to delete old file %s: %v", file.ID, err)
					} else {
						deletedCount++
					}

					// Add small delay between deletions to avoid rate limiting
					time.Sleep(100 * time.Millisecond)
				}
			}

			logger.Infof("Weekly cleanup completed. Deleted %d old files.", deletedCount)
		}
	}()
}<|MERGE_RESOLUTION|>--- conflicted
+++ resolved
@@ -334,12 +334,7 @@
 		}
 		defer func() {
 			if err := resp.Body.Close(); err != nil {
-<<<<<<< HEAD
-				// Log the error but don't return it since we're in a defer
-				fmt.Printf("Error closing response body: %v\n", err)
-=======
 				logger.Error("Error closing response body", "error", err)
->>>>>>> 77f49e33
 			}
 		}()
 
@@ -362,12 +357,7 @@
 	}
 	defer func() {
 		if err := resp.Body.Close(); err != nil {
-<<<<<<< HEAD
-			// Log the error but don't return it since we're in a defer
-			fmt.Printf("Error closing response body: %v\n", err)
-=======
 			logger.Error("Error closing response body", "error", err)
->>>>>>> 77f49e33
 		}
 	}()
 
@@ -443,19 +433,11 @@
 	}
 	defer func() {
 		if err := resp.Body.Close(); err != nil {
-<<<<<<< HEAD
-			// Log the error but don't return it since we're in a defer
-			fmt.Printf("Error closing response body: %v\n", err)
+			logger.Debugf("failed to close response body: %v", err)
 		}
 	}()
-	if resp.StatusCode != http.StatusOK && resp.StatusCode != http.StatusAccepted && resp.StatusCode != http.StatusNoContent {
-=======
-			logger.Debugf("failed to close response body: %v", err)
-		}
-	}()
 
 	if resp.StatusCode != http.StatusOK {
->>>>>>> 77f49e33
 		body, _ := io.ReadAll(resp.Body)
 		return "", fmt.Errorf("failed to search for CID %s: status %d, body: %s",
 			cid, resp.StatusCode, string(body))
@@ -494,23 +476,11 @@
 		return fmt.Errorf("failed to delete file %s: status %d, body: %s",
 			fileID, resp.StatusCode, string(body))
 	}
-<<<<<<< HEAD
-	defer func() {
-		if err := resp.Body.Close(); err != nil {
-			// Log the error but don't return it since we're in a defer
-			fmt.Printf("Error closing response body: %v\n", err)
-		}
-	}()
-	if resp.StatusCode != http.StatusOK {
-		body, _ := io.ReadAll(resp.Body)
-		return nil, fmt.Errorf("failed to list pins: status %d, body: %s", resp.StatusCode, string(body))
-=======
 
 	var deleteResp PinataDeleteResponse
 	if err := json.Unmarshal(body, &deleteResp); err != nil {
 		// If we can't parse the response but got a success status, that's still OK
 		logger.Debugf("Could not parse delete response for file %s, but status was %d", fileID, resp.StatusCode)
->>>>>>> 77f49e33
 	}
 
 	logger.Infof("Successfully deleted file %s from Pinata", fileID)
