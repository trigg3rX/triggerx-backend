--- conflicted
+++ resolved
@@ -23,7 +23,12 @@
 	}
 	attesterIds := data.AttesterIds
 
-<<<<<<< HEAD
+	// Convert []interface{} to []string for Cassandra
+	convertedArgsStrings := make([]string, len(data.ConvertedArguments))
+	for i, arg := range data.ConvertedArguments {
+		convertedArgsStrings[i] = fmt.Sprintf("%v", arg)
+	}
+
 	// Get the task entity
 	task, err := dm.taskRepo.GetByID(ctx, data.TaskID)
 	if err != nil {
@@ -49,26 +54,6 @@
 	task.ProofOfTask = data.ProofOfTask
 
 	if err := dm.taskRepo.Update(ctx, task); err != nil {
-=======
-	// Convert []interface{} to []string for Cassandra
-	convertedArgsStrings := make([]string, len(data.ConvertedArguments))
-	for i, arg := range data.ConvertedArguments {
-		convertedArgsStrings[i] = fmt.Sprintf("%v", arg)
-	}
-
-	if err := dm.db.NewQuery(queries.UpdateTaskSubmissionData,
-		data.TaskNumber,
-		data.IsAccepted,
-		data.TaskSubmissionTxHash,
-		performerId[0],
-		attesterIds,
-		data.ExecutionTxHash,
-		data.ExecutionTimestamp,
-		data.TaskOpxCost,
-		data.ProofOfTask,
-		convertedArgsStrings,
-		data.TaskID).Exec(); err != nil {
->>>>>>> 8c2c7a8d
 		dm.logger.Errorf("Error updating task execution details for task ID %d: %v", data.TaskID, err)
 		return err
 	}
