--- conflicted
+++ resolved
@@ -20,20 +20,12 @@
 	redisKey := fmt.Sprintf("aggregator:response:%d", job.JobID)
 	found := false
 
-<<<<<<< HEAD
-outer:
-=======
 outerLoop:
->>>>>>> 77f49e33
 	for {
 		select {
 		case <-ctx.Done():
 			found = false
-<<<<<<< HEAD
-			break outer
-=======
 			break outerLoop
->>>>>>> 77f49e33
 		default:
 			// Try to get the response from Redis
 			val, err := tsm.client.Get(context.Background(), redisKey)
@@ -42,7 +34,7 @@
 			}
 			if val != "" {
 				found = true
-				break outer
+				break outerLoop
 			}
 			time.Sleep(pollInterval)
 		}
