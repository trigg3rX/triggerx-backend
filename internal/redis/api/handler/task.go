package handler

import (
	"encoding/hex"
	"encoding/json"
	"fmt"
	"net/http"

	"github.com/gin-gonic/gin"
	"github.com/trigg3rX/triggerx-backend/internal/redis"

	// "github.com/trigg3rX/triggerx-backend/pkg/logging"
	"github.com/trigg3rX/triggerx-backend/pkg/types"
)

type TaskValidationRequest struct {
	ProofOfTask      string `json:"proofOfTask"`
	Data             string `json:"data"`
	TaskDefinitionID uint16 `json:"taskDefinitionId"`
	Performer        string `json:"performer"`
	TaskID           int64  `json:"task_id"`
}

type ValidationResult struct {
	IsValid bool   `json:"isValid"`
	Message string `json:"message"`
	Error   string `json:"error,omitempty"`
}

type ValidationResponse struct {
	Data    bool   `json:"data"`
	Error   bool   `json:"error"`
	Message string `json:"message,omitempty"`
}

// Handler encapsulates the dependencies for health handlers
// Add tsm (TaskStreamManager) to Handler

// NewHandler creates a new instance of Handler

// HandleP2PMessage handles peer-to-peer messages (following keeper pattern)
func (h *Handler) HandleP2PMessage(c *gin.Context) {
	if c.Request.Method != http.MethodPost {
		c.JSON(http.StatusMethodNotAllowed, gin.H{
			"error": "Invalid method",
		})
		return
	}

	var requestBody struct {
		Data string `json:"data"`
	}
	if err := c.BindJSON(&requestBody); err != nil {
		c.JSON(http.StatusBadRequest, gin.H{"error": "Invalid JSON body"})
		return
	}

	// Decode hex data
	hexData := requestBody.Data
	if len(hexData) > 2 && hexData[:2] == "0x" {
		hexData = hexData[2:]
	}

	decodedData, err := hex.DecodeString(hexData)
	if err != nil {
		c.JSON(http.StatusBadRequest, gin.H{"error": "Invalid hex data"})
		return
	}

	decodedDataString := string(decodedData)

	var requestData map[string]interface{}
	if err := json.Unmarshal([]byte(decodedDataString), &requestData); err != nil {
		c.JSON(http.StatusBadRequest, gin.H{
			"error": "Failed to parse JSON data",
		})
		return
	}

	taskDefinitionID := requestData["taskDefinitionId"]
	performerDataRaw := requestData["performerData"]

	// Convert to proper types
	var performerData types.PerformerData
	performerDataBytes, err := json.Marshal(performerDataRaw)
	if err != nil {
		c.JSON(http.StatusBadRequest, gin.H{"error": "Invalid performer data format"})
		return
	}
	if err := json.Unmarshal(performerDataBytes, &performerData); err != nil {
		c.JSON(http.StatusBadRequest, gin.H{"error": "Failed to parse performer data"})
		return
	}

	// Create job data and add to job stream
	jobData := &redis.JobStreamData{
		JobID:     int64(taskDefinitionID.(float64)), // Convert from interface{}
		ManagerID: 1,                                 // Default manager ID
		TaskIDs:   []int64{},                         // Will be populated based on actual implementation
	}

	// Add job to running stream
	if err := h.jobStreamMgr.AddJobToRunningStream(jobData); err != nil {
		h.logger.Error("Failed to add job to running stream", "error", err)
		c.JSON(http.StatusInternalServerError, gin.H{"error": "Failed to process job"})
		return
	}

	h.logger.Info("Job processed", "job_id", taskDefinitionID)
	c.JSON(http.StatusOK, gin.H{"message": "Job processed successfully"})
}

// ValidateTask validates a task and updates the appropriate stream
func (h *Handler) ValidateTask(c *gin.Context) {
	var taskRequest TaskValidationRequest
	if err := c.ShouldBindJSON(&taskRequest); err != nil {
		c.JSON(http.StatusBadRequest, ValidationResponse{
			Data:    false,
			Error:   true,
			Message: fmt.Sprintf("Failed to parse request body: %v", err),
		})
		return
	}

	// Fetch the IPFS file from the URL in Data
	ipfsURL := taskRequest.Data
	resp, err := http.Get(ipfsURL)
	if err != nil {
		h.logger.Error("Failed to fetch IPFS file", "error", err)
		c.JSON(http.StatusInternalServerError, ValidationResponse{
			Data:    false,
			Error:   true,
			Message: "Failed to fetch IPFS file",
		})
		return
	}
	defer func() {
		if err := resp.Body.Close(); err != nil {
<<<<<<< HEAD
			// Log the error but don't return it since we're in a defer
			fmt.Printf("Error closing response body: %v\n", err)
=======
			h.logger.Error("Error closing response body", "error", err)
>>>>>>> 77f49e33
		}
	}()

	if resp.StatusCode != http.StatusOK {
		h.logger.Error("IPFS file fetch returned status", "status", resp.StatusCode)
		c.JSON(http.StatusInternalServerError, ValidationResponse{
			Data:    false,
			Error:   true,
			Message: "IPFS file not found",
		})
		return
	}

	// Parse the file as types.IPFSData (nested JSON)
	var ipfsData types.IPFSData
	if err := json.NewDecoder(resp.Body).Decode(&ipfsData); err != nil {
		h.logger.Error("Failed to decode IPFSData", "error", err)
		c.JSON(http.StatusInternalServerError, ValidationResponse{
			Data:    false,
			Error:   true,
			Message: "Failed to decode IPFSData",
		})
		return
	}

	// Reconstruct taskData from request
	taskData := &redis.TaskStreamData{
		TaskID: taskRequest.TaskID,
	}

	if ipfsData.ActionData.ActionTxHash != "" {
		err := h.taskStreamMgr.AddTaskToCompletedStream(taskData, map[string]interface{}{
			"action_tx_hash": ipfsData.ActionData.ActionTxHash,
		})
		if err != nil {
			h.logger.Error("Failed to add task to completed stream", "error", err)
		}
		c.JSON(http.StatusOK, ValidationResponse{
			Data:    true,
			Error:   false,
			Message: "Task completed successfully",
		})
	} else {
		err := h.taskStreamMgr.AddTaskToFailedStream(taskData)
		if err != nil {
			h.logger.Error("Failed to add task to failed stream", "error", err)
		}
		c.JSON(http.StatusOK, ValidationResponse{
			Data:    false,
			Error:   true,
			Message: "Task failed: ActionTxHash is empty",
		})
	}
}<|MERGE_RESOLUTION|>--- conflicted
+++ resolved
@@ -8,6 +8,7 @@
 
 	"github.com/gin-gonic/gin"
 	"github.com/trigg3rX/triggerx-backend/internal/redis"
+
 
 	// "github.com/trigg3rX/triggerx-backend/pkg/logging"
 	"github.com/trigg3rX/triggerx-backend/pkg/types"
@@ -136,12 +137,7 @@
 	}
 	defer func() {
 		if err := resp.Body.Close(); err != nil {
-<<<<<<< HEAD
-			// Log the error but don't return it since we're in a defer
-			fmt.Printf("Error closing response body: %v\n", err)
-=======
 			h.logger.Error("Error closing response body", "error", err)
->>>>>>> 77f49e33
 		}
 	}()
 
