package validation

import (
	"fmt"

	"github.com/trigg3rX/triggerx-backend/pkg/types"
)

func (v *TaskValidator) ValidateSchedulerSignature(task *types.SendTaskDataToKeeper, traceID string) (bool, error) {
	logger := v.logger.With("traceID", traceID)

	// check if the scheduler signature is valid
	if task.SchedulerSignature == nil {
		logger.Error("Scheduler signature data is missing")
		return false, fmt.Errorf("scheduler signature data is missing")
	}

	if task.SchedulerSignature.SchedulerSignature == "" {
		logger.Error("Scheduler signature is empty")
		return false, fmt.Errorf("scheduler signature is empty")
	}

	if task.SchedulerSignature.SchedulerSigningAddress == "" {
		logger.Error("Scheduler signing address is empty")
		return false, fmt.Errorf("scheduler signing address is empty")
	}

	// Create a copy of the task data without the signature for verification
	taskDataForVerification := types.SendTaskDataToKeeper{
		TaskID:        task.TaskID,
		PerformerData: task.PerformerData,
		TargetData:    task.TargetData,
		TriggerData:   task.TriggerData,
		SchedulerSignature: &types.SchedulerSignatureData{
			TaskID:                  task.SchedulerSignature.TaskID,
			SchedulerSigningAddress: task.SchedulerSignature.SchedulerSigningAddress,
			// Note: SchedulerSignature field is intentionally left empty for verification
		},
	}

	// Convert the task data to JSON message format (same as signing process)
	isValid, err := v.crypto.VerifySignatureFromJSON(
		taskDataForVerification,
		task.SchedulerSignature.SchedulerSignature,
		task.SchedulerSignature.SchedulerSigningAddress,
	)
	if err != nil {
		logger.Error("Failed to verify scheduler signature", "error", err)
		return false, fmt.Errorf("failed to verify scheduler signature: %w", err)
	}

	if !isValid {
		logger.Error("Scheduler signature verification failed")
		return false, fmt.Errorf("scheduler signature verification failed")
	}

	logger.Info("Scheduler signature verification successful")
	return true, nil
}

func (v *TaskValidator) ValidatePerformerSignature(ipfsData types.IPFSData, traceID string) (bool, error) {
	logger := v.logger.With("traceID", traceID)

	if ipfsData.PerformerSignature == nil {
		logger.Error("Performer signature data is missing")
		return false, fmt.Errorf("performer signature data is missing")
	}

	if ipfsData.PerformerSignature.PerformerSignature == "" {
		logger.Error("Performer signature is empty")
		return false, fmt.Errorf("performer signature is empty")
	}

	if ipfsData.PerformerSignature.PerformerSigningAddress == "" {
		logger.Error("Performer signing address is empty")
		return false, fmt.Errorf("performer signing address is empty")
	}

	// TODO: Uncomment this when we have a way to get the Consensus address to perform the action with AA
	// check if the performer is the same as the the one assigned to the task
<<<<<<< HEAD
	if ipfsData.PerformerSignature.PerformerSigningAddress != ipfsData.TaskData.PerformerData.KeeperAddress {
		logger.Error("Performer signing address does not match the assigned performer",
			"expected", ipfsData.TaskData.PerformerData.KeeperAddress,
			"got", ipfsData.PerformerSignature.PerformerSigningAddress)
		return false, fmt.Errorf("performer signing address does not match the assigned performer")
	}
=======
	// if ipfsData.PerformerSignature.PerformerSigningAddress != ipfsData.TaskData.PerformerData.KeeperAddress {
	// 	return false, fmt.Errorf("performer signing address does not match the assigned performer")
	// }
>>>>>>> b0a10aba

	// Create a copy of the ipfs data without the signature for verification
	ipfsDataForVerification := types.IPFSData{
		TaskData:   ipfsData.TaskData,
		ActionData: ipfsData.ActionData,
		ProofData:  ipfsData.ProofData,
		PerformerSignature: &types.PerformerSignatureData{
			TaskID:                  ipfsData.TaskData.TaskID,
			PerformerSigningAddress: ipfsData.PerformerSignature.PerformerSigningAddress,
			// Note: PerformerSignature field is intentionally left empty for verification
		},
	}

	// Convert the task data to JSON message format (same as signing process)
	isValid, err := v.crypto.VerifySignatureFromJSON(
		ipfsDataForVerification,
		ipfsData.PerformerSignature.PerformerSignature,
		ipfsData.PerformerSignature.PerformerSigningAddress,
	)
	if err != nil {
		logger.Error("Failed to verify performer signature", "error", err)
		return false, fmt.Errorf("failed to verify performer signature: %w", err)
	}

	if !isValid {
		logger.Error("Performer signature verification failed")
		return false, fmt.Errorf("performer signature verification failed")
	}

	logger.Info("Performer signature verification successful")
	return true, nil
}<|MERGE_RESOLUTION|>--- conflicted
+++ resolved
@@ -78,18 +78,9 @@
 
 	// TODO: Uncomment this when we have a way to get the Consensus address to perform the action with AA
 	// check if the performer is the same as the the one assigned to the task
-<<<<<<< HEAD
-	if ipfsData.PerformerSignature.PerformerSigningAddress != ipfsData.TaskData.PerformerData.KeeperAddress {
-		logger.Error("Performer signing address does not match the assigned performer",
-			"expected", ipfsData.TaskData.PerformerData.KeeperAddress,
-			"got", ipfsData.PerformerSignature.PerformerSigningAddress)
-		return false, fmt.Errorf("performer signing address does not match the assigned performer")
-	}
-=======
 	// if ipfsData.PerformerSignature.PerformerSigningAddress != ipfsData.TaskData.PerformerData.KeeperAddress {
 	// 	return false, fmt.Errorf("performer signing address does not match the assigned performer")
 	// }
->>>>>>> b0a10aba
 
 	// Create a copy of the ipfs data without the signature for verification
 	ipfsDataForVerification := types.IPFSData{
