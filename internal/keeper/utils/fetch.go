--- conflicted
+++ resolved
@@ -13,15 +13,11 @@
 	if err != nil {
 		return "", fmt.Errorf("failed to fetch data from url: %w", err)
 	}
-<<<<<<< HEAD
-	defer func() { _ = response.Body.Close() }()
-=======
 	defer func() {
 		if err := response.Body.Close(); err != nil {
 			logger.Error("Error closing response body", "error", err)
 		}
 	}()
->>>>>>> 77f49e33
 
 	body, err := io.ReadAll(response.Body)
 	if err != nil {
