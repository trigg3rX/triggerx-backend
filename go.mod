module github.com/trigg3rX/go-backend

<<<<<<< HEAD
go 1.23.3
=======
go 1.22.0

toolchain go1.22.2
>>>>>>> a4017673

require (
	github.com/ethereum/go-ethereum v1.14.12
	github.com/gocql/gocql v1.7.0
	github.com/gorilla/mux v1.8.1
<<<<<<< HEAD
	github.com/joho/godotenv v1.5.1
=======
>>>>>>> a4017673
	github.com/libp2p/go-libp2p v0.37.2
	github.com/multiformats/go-multiaddr v0.14.0
	github.com/robfig/cron/v3 v3.0.1
	github.com/rs/cors v1.11.1
	github.com/shirou/gopsutil/v3 v3.24.5
)

require (
	github.com/Microsoft/go-winio v0.6.2 // indirect
	github.com/StackExchange/wmi v1.2.1 // indirect
	github.com/benbjohnson/clock v1.3.5 // indirect
	github.com/beorn7/perks v1.0.1 // indirect
	github.com/bits-and-blooms/bitset v1.13.0 // indirect
	github.com/cespare/xxhash/v2 v2.3.0 // indirect
	github.com/consensys/bavard v0.1.13 // indirect
	github.com/consensys/gnark-crypto v0.12.1 // indirect
	github.com/containerd/cgroups v1.1.0 // indirect
	github.com/coreos/go-systemd/v22 v22.5.0 // indirect
	github.com/crate-crypto/go-ipa v0.0.0-20240223125850-b1e8a79f509c // indirect
	github.com/crate-crypto/go-kzg-4844 v1.0.0 // indirect
	github.com/davecgh/go-spew v1.1.1 // indirect
	github.com/davidlazar/go-crypto v0.0.0-20200604182044-b73af7476f6c // indirect
	github.com/deckarep/golang-set/v2 v2.6.0 // indirect
	github.com/decred/dcrd/dcrec/secp256k1/v4 v4.3.0 // indirect
	github.com/docker/go-units v0.5.0 // indirect
	github.com/elastic/gosigar v0.14.3 // indirect
	github.com/ethereum/c-kzg-4844 v1.0.0 // indirect
	github.com/ethereum/go-verkle v0.1.1-0.20240829091221-dffa7562dbe9 // indirect
	github.com/flynn/noise v1.1.0 // indirect
	github.com/francoispqt/gojay v1.2.13 // indirect
	github.com/fsnotify/fsnotify v1.6.0 // indirect
	github.com/go-ole/go-ole v1.3.0 // indirect
	github.com/go-task/slim-sprig/v3 v3.0.0 // indirect
	github.com/godbus/dbus/v5 v5.1.0 // indirect
	github.com/gogo/protobuf v1.3.2 // indirect
	github.com/golang/snappy v0.0.5-0.20220116011046-fa5810519dcb // indirect
	github.com/google/gopacket v1.1.19 // indirect
	github.com/google/pprof v0.0.0-20241017200806-017d972448fc // indirect
	github.com/google/uuid v1.6.0 // indirect
	github.com/gorilla/websocket v1.5.3 // indirect
	github.com/hailocab/go-hostpool v0.0.0-20160125115350-e80d13ce29ed // indirect
	github.com/holiman/uint256 v1.3.1 // indirect
	github.com/huin/goupnp v1.3.0 // indirect
	github.com/ipfs/go-cid v0.4.1 // indirect
	github.com/ipfs/go-log/v2 v2.5.1 // indirect
	github.com/jackpal/go-nat-pmp v1.0.2 // indirect
	github.com/jbenet/go-temp-err-catcher v0.1.0 // indirect
	github.com/klauspost/compress v1.17.11 // indirect
	github.com/klauspost/cpuid/v2 v2.2.8 // indirect
	github.com/koron/go-ssdp v0.0.4 // indirect
	github.com/libp2p/go-buffer-pool v0.1.0 // indirect
	github.com/libp2p/go-flow-metrics v0.2.0 // indirect
	github.com/libp2p/go-libp2p-asn-util v0.4.1 // indirect
	github.com/libp2p/go-msgio v0.3.0 // indirect
	github.com/libp2p/go-nat v0.2.0 // indirect
	github.com/libp2p/go-netroute v0.2.1 // indirect
	github.com/libp2p/go-reuseport v0.4.0 // indirect
	github.com/libp2p/go-yamux/v4 v4.0.1 // indirect
	github.com/lufia/plan9stats v0.0.0-20211012122336-39d0f177ccd0 // indirect
	github.com/marten-seemann/tcp v0.0.0-20210406111302-dfbc87cc63fd // indirect
	github.com/mattn/go-isatty v0.0.20 // indirect
	github.com/miekg/dns v1.1.62 // indirect
	github.com/mikioh/tcpinfo v0.0.0-20190314235526-30a79bb1804b // indirect
	github.com/mikioh/tcpopt v0.0.0-20190314235656-172688c1accc // indirect
	github.com/minio/sha256-simd v1.0.1 // indirect
	github.com/mmcloughlin/addchain v0.4.0 // indirect
	github.com/mr-tron/base58 v1.2.0 // indirect
	github.com/multiformats/go-base32 v0.1.0 // indirect
	github.com/multiformats/go-base36 v0.2.0 // indirect
	github.com/multiformats/go-multiaddr-dns v0.4.1 // indirect
	github.com/multiformats/go-multiaddr-fmt v0.1.0 // indirect
	github.com/multiformats/go-multibase v0.2.0 // indirect
	github.com/multiformats/go-multicodec v0.9.0 // indirect
	github.com/multiformats/go-multihash v0.2.3 // indirect
	github.com/multiformats/go-multistream v0.6.0 // indirect
	github.com/multiformats/go-varint v0.0.7 // indirect
	github.com/munnerz/goautoneg v0.0.0-20191010083416-a7dc8b61c822 // indirect
	github.com/onsi/ginkgo/v2 v2.20.2 // indirect
	github.com/opencontainers/runtime-spec v1.2.0 // indirect
	github.com/pbnjay/memory v0.0.0-20210728143218-7b4eea64cf58 // indirect
	github.com/pion/datachannel v1.5.9 // indirect
	github.com/pion/dtls/v2 v2.2.12 // indirect
	github.com/pion/ice/v2 v2.3.36 // indirect
	github.com/pion/interceptor v0.1.37 // indirect
	github.com/pion/logging v0.2.2 // indirect
	github.com/pion/mdns v0.0.12 // indirect
	github.com/pion/randutil v0.1.0 // indirect
	github.com/pion/rtcp v1.2.14 // indirect
	github.com/pion/rtp v1.8.9 // indirect
	github.com/pion/sctp v1.8.33 // indirect
	github.com/pion/sdp/v3 v3.0.9 // indirect
	github.com/pion/srtp/v2 v2.0.20 // indirect
	github.com/pion/stun v0.6.1 // indirect
	github.com/pion/transport/v2 v2.2.10 // indirect
	github.com/pion/turn/v2 v2.1.6 // indirect
	github.com/pion/webrtc/v3 v3.3.4 // indirect
	github.com/pkg/errors v0.9.1 // indirect
	github.com/pmezard/go-difflib v1.0.0 // indirect
	github.com/power-devops/perfstat v0.0.0-20210106213030-5aafc221ea8c // indirect
	github.com/prometheus/client_golang v1.20.5 // indirect
	github.com/prometheus/client_model v0.6.1 // indirect
	github.com/prometheus/common v0.60.0 // indirect
	github.com/prometheus/procfs v0.15.1 // indirect
	github.com/quic-go/qpack v0.5.1 // indirect
	github.com/quic-go/quic-go v0.48.2 // indirect
	github.com/quic-go/webtransport-go v0.8.1-0.20241018022711-4ac2c9250e66 // indirect
	github.com/raulk/go-watchdog v1.3.0 // indirect
	github.com/shirou/gopsutil v3.21.4-0.20210419000835-c7a38de76ee5+incompatible // indirect
	github.com/shoenig/go-m1cpu v0.1.6 // indirect
	github.com/spaolacci/murmur3 v1.1.0 // indirect
	github.com/stretchr/testify v1.9.0 // indirect
	github.com/supranational/blst v0.3.13 // indirect
	github.com/tklauser/go-sysconf v0.3.12 // indirect
	github.com/tklauser/numcpus v0.6.1 // indirect
	github.com/wlynxg/anet v0.0.5 // indirect
	github.com/yusufpapurcu/wmi v1.2.4 // indirect
	go.uber.org/dig v1.18.0 // indirect
	go.uber.org/fx v1.23.0 // indirect
	go.uber.org/mock v0.5.0 // indirect
	go.uber.org/multierr v1.11.0 // indirect
	go.uber.org/zap v1.27.0 // indirect
	golang.org/x/crypto v0.28.0 // indirect
	golang.org/x/exp v0.0.0-20241009180824-f66d83c29e7c // indirect
	golang.org/x/mod v0.21.0 // indirect
	golang.org/x/net v0.30.0 // indirect
	golang.org/x/sync v0.8.0 // indirect
	golang.org/x/sys v0.26.0 // indirect
	golang.org/x/text v0.19.0 // indirect
	golang.org/x/tools v0.26.0 // indirect
	google.golang.org/protobuf v1.35.1 // indirect
	gopkg.in/inf.v0 v0.9.1 // indirect
	gopkg.in/yaml.v3 v3.0.1 // indirect
	lukechampine.com/blake3 v1.3.0 // indirect
	rsc.io/tmplfunc v0.0.3 // indirect
)<|MERGE_RESOLUTION|>--- conflicted
+++ resolved
@@ -1,21 +1,13 @@
 module github.com/trigg3rX/go-backend
 
-<<<<<<< HEAD
-go 1.23.3
-=======
 go 1.22.0
 
 toolchain go1.22.2
->>>>>>> a4017673
 
 require (
 	github.com/ethereum/go-ethereum v1.14.12
 	github.com/gocql/gocql v1.7.0
 	github.com/gorilla/mux v1.8.1
-<<<<<<< HEAD
-	github.com/joho/godotenv v1.5.1
-=======
->>>>>>> a4017673
 	github.com/libp2p/go-libp2p v0.37.2
 	github.com/multiformats/go-multiaddr v0.14.0
 	github.com/robfig/cron/v3 v3.0.1
