module github.com/trigg3rX/triggerx-backend-imua

go 1.24.2

// resolve the issue with the docker client
require (
	google.golang.org/genproto/googleapis/api v0.0.0-20250707201910-8d1bb00bc6a7 // indirect
	google.golang.org/genproto/googleapis/rpc v0.0.0-20250707201910-8d1bb00bc6a7 // indirect
)

require (
	cosmossdk.io/math v1.5.3
	github.com/Layr-Labs/eigensdk-go v0.3.0
	github.com/consensys/gnark-crypto v0.18.0
	github.com/cosmos/btcutil v1.0.5
	github.com/docker/docker v28.3.2+incompatible
	github.com/docker/go-units v0.5.0
	github.com/ethereum/go-ethereum v1.16.1
	github.com/gin-gonic/gin v1.10.1
	github.com/go-gomail/gomail v0.0.0-20160411212932-81ebce5c23df
	github.com/go-playground/validator/v10 v10.27.0
	github.com/go-telegram-bot-api/telegram-bot-api/v5 v5.5.1
	github.com/gocql/gocql v1.7.0
	github.com/google/uuid v1.6.0
	github.com/gorilla/websocket v1.5.3
	github.com/imua-xyz/imua-avs-sdk v0.0.1
	github.com/joho/godotenv v1.5.1
	github.com/libp2p/go-libp2p v0.42.0
	github.com/multiformats/go-multiaddr v0.16.0
	github.com/prometheus/client_golang v1.22.0
	github.com/prysmaticlabs/prysm/v5 v5.3.3
	github.com/redis/go-redis/v9 v9.11.0
	github.com/shirou/gopsutil/v3 v3.24.5
	github.com/stretchr/testify v1.10.0
	github.com/trigg3rX/imua-contracts/bindings v0.0.0-20250710051018-5fcf4c206470
	github.com/trigg3rX/triggerx-contracts v0.0.0-20250630112304-0df78d214171
	github.com/urfave/cli v1.22.17
	go.opentelemetry.io/otel v1.34.0
	go.opentelemetry.io/otel/exporters/otlp/otlptrace/otlptracehttp v1.34.0
	go.opentelemetry.io/otel/sdk v1.34.0
	go.uber.org/zap v1.27.0
<<<<<<< HEAD
	gopkg.in/yaml.v3 v3.0.1
=======
)

require (
	github.com/DataDog/zstd v1.5.7 // indirect
	github.com/cenkalti/backoff/v4 v4.3.0 // indirect
	github.com/cockroachdb/errors v1.12.0 // indirect
	github.com/cockroachdb/logtags v0.0.0-20241215232642-bb51bb14a506 // indirect
	github.com/cockroachdb/redact v1.1.6 // indirect
	github.com/distribution/reference v0.6.0 // indirect
	github.com/docker/go-connections v0.5.0 // indirect
	github.com/felixge/httpsnoop v1.0.4 // indirect
	github.com/getsentry/sentry-go v0.32.0 // indirect
	github.com/go-logr/stdr v1.2.2 // indirect
	github.com/gogo/protobuf v1.3.2 // indirect
	github.com/grpc-ecosystem/grpc-gateway/v2 v2.25.1 // indirect
	github.com/lufia/plan9stats v0.0.0-20211012122336-39d0f177ccd0 // indirect
	github.com/moby/docker-image-spec v1.3.1 // indirect
	github.com/opencontainers/go-digest v1.0.0 // indirect
	github.com/opencontainers/image-spec v1.1.0 // indirect
	github.com/pkg/errors v0.9.1 // indirect
	github.com/power-devops/perfstat v0.0.0-20210106213030-5aafc221ea8c // indirect
	github.com/russross/blackfriday/v2 v2.1.0 // indirect
	github.com/shoenig/go-m1cpu v0.1.6 // indirect
	github.com/syndtr/goleveldb v1.0.1-0.20220721030215-126854af5e6d // indirect
	github.com/yusufpapurcu/wmi v1.2.4 // indirect
	go.opentelemetry.io/auto/sdk v1.1.0 // indirect
	go.opentelemetry.io/contrib/instrumentation/net/http/otelhttp v0.59.0 // indirect
	go.opentelemetry.io/otel/exporters/otlp/otlptrace v1.34.0 // indirect
	go.opentelemetry.io/otel/metric v1.34.0 // indirect
	go.opentelemetry.io/otel/trace v1.34.0 // indirect
	go.opentelemetry.io/proto/otlp v1.5.0 // indirect
	google.golang.org/grpc v1.71.0 // indirect
	gotest.tools/v3 v3.5.2 // indirect
>>>>>>> e7b466e3
)

require (
	github.com/Microsoft/go-winio v0.6.2 // indirect
	github.com/benbjohnson/clock v1.3.5 // indirect
	github.com/beorn7/perks v1.0.1 // indirect
	github.com/bits-and-blooms/bitset v1.20.0 // indirect
	github.com/bytedance/sonic v1.11.6 // indirect
	github.com/bytedance/sonic/loader v0.1.1 // indirect
	github.com/cespare/xxhash/v2 v2.3.0 // indirect
	github.com/cloudwego/base64x v0.1.4 // indirect
	github.com/cloudwego/iasm v0.2.0 // indirect
	github.com/containerd/errdefs v1.0.0 // indirect
	github.com/containerd/errdefs/pkg v0.3.0 // indirect
	github.com/cpuguy83/go-md2man/v2 v2.0.7 // indirect
	github.com/crate-crypto/go-eth-kzg v1.3.0 // indirect
	github.com/crate-crypto/go-ipa v0.0.0-20240724233137-53bbb0ceb27a // indirect
	github.com/davecgh/go-spew v1.1.2-0.20180830191138-d8f796af33cc // indirect
	github.com/davidlazar/go-crypto v0.0.0-20200604182044-b73af7476f6c // indirect
	github.com/deckarep/golang-set/v2 v2.6.0 // indirect
	github.com/decred/dcrd/dcrec/secp256k1/v4 v4.4.0 // indirect
	github.com/dgryski/go-rendezvous v0.0.0-20200823014737-9f7001d12a5f // indirect
	github.com/distribution/reference v0.6.0 // indirect
	github.com/docker/go-connections v0.5.0 // indirect
	github.com/ethereum/c-kzg-4844/v2 v2.1.0 // indirect
	github.com/ethereum/go-verkle v0.2.2 // indirect
	github.com/felixge/httpsnoop v1.0.4 // indirect
	github.com/flynn/noise v1.1.0 // indirect
	github.com/francoispqt/gojay v1.2.13 // indirect
	github.com/fsnotify/fsnotify v1.6.0 // indirect
	github.com/gabriel-vasile/mimetype v1.4.8 // indirect
	github.com/gin-contrib/sse v0.1.0 // indirect
	github.com/go-logr/logr v1.4.2 // indirect
	github.com/go-logr/stdr v1.2.2 // indirect
	github.com/go-ole/go-ole v1.3.0 // indirect
	github.com/go-playground/locales v0.14.1 // indirect
	github.com/go-playground/universal-translator v0.18.1 // indirect
	github.com/go-task/slim-sprig/v3 v3.0.0 // indirect
	github.com/goccy/go-json v0.10.4 // indirect
	github.com/gogo/protobuf v1.3.2 // indirect
	github.com/golang/snappy v0.0.5-0.20231225225746-43d5d4cd4e0e // indirect
	github.com/google/gopacket v1.1.19 // indirect
	github.com/google/pprof v0.0.0-20250607225305-033d6d78b36a // indirect
	github.com/hailocab/go-hostpool v0.0.0-20160125115350-e80d13ce29ed // indirect
	github.com/holiman/uint256 v1.3.2 // indirect
	github.com/huin/goupnp v1.3.0 // indirect
	github.com/ipfs/go-cid v0.5.0 // indirect
	github.com/ipfs/go-log/v2 v2.6.0 // indirect
	github.com/jackpal/go-nat-pmp v1.0.2 // indirect
	github.com/jbenet/go-temp-err-catcher v0.1.0 // indirect
	github.com/json-iterator/go v1.1.12 // indirect
	github.com/klauspost/compress v1.18.0 // indirect
	github.com/klauspost/cpuid/v2 v2.2.10 // indirect
	github.com/koron/go-ssdp v0.0.6 // indirect
	github.com/leodido/go-urn v1.4.0 // indirect
	github.com/libp2p/go-buffer-pool v0.1.0 // indirect
	github.com/libp2p/go-flow-metrics v0.2.0 // indirect
	github.com/libp2p/go-libp2p-asn-util v0.4.1 // indirect
	github.com/libp2p/go-msgio v0.3.0 // indirect
	github.com/libp2p/go-netroute v0.2.2 // indirect
	github.com/libp2p/go-reuseport v0.4.0 // indirect
	github.com/libp2p/go-yamux/v5 v5.0.1 // indirect
	github.com/lufia/plan9stats v0.0.0-20211012122336-39d0f177ccd0 // indirect
	github.com/marten-seemann/tcp v0.0.0-20210406111302-dfbc87cc63fd // indirect
	github.com/mattn/go-isatty v0.0.20 // indirect
	github.com/miekg/dns v1.1.66 // indirect
	github.com/mikioh/tcpinfo v0.0.0-20190314235526-30a79bb1804b // indirect
	github.com/mikioh/tcpopt v0.0.0-20190314235656-172688c1accc // indirect
	github.com/minio/sha256-simd v1.0.1 // indirect
	github.com/moby/docker-image-spec v1.3.1 // indirect
	github.com/moby/sys/atomicwriter v0.1.0 // indirect
	github.com/modern-go/concurrent v0.0.0-20180306012644-bacd9c7ef1dd // indirect
	github.com/modern-go/reflect2 v1.0.2 // indirect
	github.com/mr-tron/base58 v1.2.0 // indirect
	github.com/multiformats/go-base32 v0.1.0 // indirect
	github.com/multiformats/go-base36 v0.2.0 // indirect
	github.com/multiformats/go-multiaddr-dns v0.4.1 // indirect
	github.com/multiformats/go-multiaddr-fmt v0.1.0 // indirect
	github.com/multiformats/go-multibase v0.2.0 // indirect
	github.com/multiformats/go-multicodec v0.9.1 // indirect
	github.com/multiformats/go-multihash v0.2.3 // indirect
	github.com/multiformats/go-multistream v0.6.1 // indirect
	github.com/multiformats/go-varint v0.0.7 // indirect
	github.com/munnerz/goautoneg v0.0.0-20191010083416-a7dc8b61c822 // indirect
	github.com/onsi/ginkgo/v2 v2.23.4 // indirect
	github.com/opencontainers/go-digest v1.0.0 // indirect
	github.com/opencontainers/image-spec v1.1.0 // indirect
	github.com/pbnjay/memory v0.0.0-20210728143218-7b4eea64cf58 // indirect
	github.com/pelletier/go-toml/v2 v2.2.2 // indirect
	github.com/pion/datachannel v1.5.10 // indirect
	github.com/pion/dtls/v2 v2.2.12 // indirect
	github.com/pion/dtls/v3 v3.0.6 // indirect
	github.com/pion/ice/v4 v4.0.10 // indirect
	github.com/pion/interceptor v0.1.40 // indirect
	github.com/pion/logging v0.2.3 // indirect
	github.com/pion/mdns/v2 v2.0.7 // indirect
	github.com/pion/randutil v0.1.0 // indirect
	github.com/pion/rtcp v1.2.15 // indirect
	github.com/pion/rtp v1.8.19 // indirect
	github.com/pion/sctp v1.8.39 // indirect
	github.com/pion/sdp/v3 v3.0.13 // indirect
	github.com/pion/srtp/v3 v3.0.6 // indirect
	github.com/pion/stun v0.6.1 // indirect
	github.com/pion/stun/v3 v3.0.0 // indirect
	github.com/pion/transport/v2 v2.2.10 // indirect
	github.com/pion/transport/v3 v3.0.7 // indirect
	github.com/pion/turn/v4 v4.0.2 // indirect
	github.com/pion/webrtc/v4 v4.1.2 // indirect
	github.com/pkg/errors v0.9.1 // indirect
	github.com/pmezard/go-difflib v1.0.1-0.20181226105442-5d4384ee4fb2 // indirect
	github.com/power-devops/perfstat v0.0.0-20210106213030-5aafc221ea8c // indirect
	github.com/prometheus/client_model v0.6.2 // indirect
	github.com/prometheus/common v0.64.0 // indirect
	github.com/prometheus/procfs v0.16.1 // indirect
	github.com/quic-go/qpack v0.5.1 // indirect
	github.com/quic-go/quic-go v0.52.0 // indirect
	github.com/quic-go/webtransport-go v0.8.1-0.20241018022711-4ac2c9250e66 // indirect
	github.com/russross/blackfriday/v2 v2.1.0 // indirect
	github.com/shirou/gopsutil v3.21.11+incompatible // indirect
	github.com/shoenig/go-m1cpu v0.1.6 // indirect
	github.com/spaolacci/murmur3 v1.1.0 // indirect
	github.com/stretchr/objx v0.5.2 // indirect
	github.com/supranational/blst v0.3.14 // indirect
	github.com/tklauser/go-sysconf v0.3.13 // indirect
	github.com/tklauser/numcpus v0.7.0 // indirect
	github.com/twitchyliquid64/golang-asm v0.15.1 // indirect
	github.com/ugorji/go/codec v1.2.12 // indirect
	github.com/wlynxg/anet v0.0.5 // indirect
	github.com/yusufpapurcu/wmi v1.2.4 // indirect
	go.opentelemetry.io/auto/sdk v1.1.0 // indirect
	go.opentelemetry.io/contrib/instrumentation/net/http/otelhttp v0.59.0 // indirect
	go.opentelemetry.io/otel v1.34.0 // indirect
	go.opentelemetry.io/otel/metric v1.34.0 // indirect
	go.opentelemetry.io/otel/trace v1.34.0 // indirect
	go.uber.org/automaxprocs v1.6.0 // indirect
	go.uber.org/dig v1.19.0 // indirect
	go.uber.org/fx v1.24.0 // indirect
	go.uber.org/mock v0.5.2 // indirect
	go.uber.org/multierr v1.11.0 // indirect
	golang.org/x/arch v0.8.0 // indirect
	golang.org/x/crypto v0.39.0 // indirect
	golang.org/x/exp v0.0.0-20250606033433-dcc06ee1d476 // indirect
	golang.org/x/mod v0.25.0 // indirect
	golang.org/x/net v0.41.0 // indirect
	golang.org/x/sync v0.15.0 // indirect
	golang.org/x/sys v0.33.0 // indirect
	golang.org/x/text v0.26.0 // indirect
	golang.org/x/time v0.12.0 // indirect
	golang.org/x/tools v0.34.0 // indirect
	google.golang.org/grpc v1.71.0 // indirect
	google.golang.org/protobuf v1.36.6 // indirect
	gopkg.in/alexcesaro/quotedprintable.v3 v3.0.0-20150716171945-2caba252f4dc // indirect
	gopkg.in/gomail.v2 v2.0.0-20160411212932-81ebce5c23df // indirect
	gopkg.in/inf.v0 v0.9.1 // indirect
	gotest.tools/v3 v3.5.2 // indirect
	lukechampine.com/blake3 v1.4.1 // indirect
)

exclude google.golang.org/genproto v0.0.0-20230410155749-daa745c078e1<|MERGE_RESOLUTION|>--- conflicted
+++ resolved
@@ -39,9 +39,6 @@
 	go.opentelemetry.io/otel/exporters/otlp/otlptrace/otlptracehttp v1.34.0
 	go.opentelemetry.io/otel/sdk v1.34.0
 	go.uber.org/zap v1.27.0
-<<<<<<< HEAD
-	gopkg.in/yaml.v3 v3.0.1
-=======
 )
 
 require (
@@ -75,7 +72,6 @@
 	go.opentelemetry.io/proto/otlp v1.5.0 // indirect
 	google.golang.org/grpc v1.71.0 // indirect
 	gotest.tools/v3 v3.5.2 // indirect
->>>>>>> e7b466e3
 )
 
 require (
