package main

import (
	"fmt"
	"time"

	"github.com/trigg3rX/triggerx-backend/internal/dbserver"
	"github.com/trigg3rX/triggerx-backend/internal/dbserver/config"
	// "github.com/trigg3rX/triggerx-backend/internal/registrar"
	"github.com/trigg3rX/triggerx-backend/pkg/database"
	"github.com/trigg3rX/triggerx-backend/pkg/logging"
)

func main() {
	// Initialize development logger for database operations
	if err := logging.InitLogger(logging.Development, "database"); err != nil {
		panic(fmt.Sprintf("Failed to initialize logger: %v", err))
	}
	logger := logging.GetLogger(logging.Development, logging.DatabaseProcess)

	config.Init()

	// Initialize database config
	dbConfig := &database.Config{
		Hosts:       []string{"localhost"},
		Timeout:     10 * time.Second,
		Retries:     3,
		ConnectWait: 5 * time.Second,
	}

	// Initialize the existing database connection
	conn, err := database.NewConnection(dbConfig)
	if err != nil || conn == nil {
		logger.Fatalf("Failed to initialize main database connection: %v", err)
	}
	defer conn.Close()

<<<<<<< HEAD
	// Set the database connection for the registrar package
	// registrar.SetDatabaseConnection(conn)
=======
	// Initialize a separate connection for registrar
	registrarConn, err := database.NewConnection(dbConfig)
	if err != nil || registrarConn == nil {
		logger.Fatalf("Failed to initialize registrar database connection: %v", err)
	}
	defer registrarConn.Close()
>>>>>>> 71092598

	// Ensure session is not nil before passing to registrar
	mainSession := conn.Session()
	registrarSession := registrarConn.Session()
	if mainSession == nil || registrarSession == nil {
		logger.Fatalf("Database sessions cannot be nil")
	}

	// Set both connections where needed
	server := dbserver.NewServer(conn, logging.DatabaseProcess)
	registrar.SetDatabaseConnection(mainSession, registrarSession)

	// Initialize and start HTTP server with database connection
	logger.Infof("Database Server initialized, starting on port %s...", config.DatabasePort)
	if err := server.Start(config.DatabasePort); err != nil {
		logger.Fatalf("Failed to start server: %v", err)
	}
}<|MERGE_RESOLUTION|>--- conflicted
+++ resolved
@@ -35,17 +35,12 @@
 	}
 	defer conn.Close()
 
-<<<<<<< HEAD
-	// Set the database connection for the registrar package
-	// registrar.SetDatabaseConnection(conn)
-=======
 	// Initialize a separate connection for registrar
 	registrarConn, err := database.NewConnection(dbConfig)
 	if err != nil || registrarConn == nil {
 		logger.Fatalf("Failed to initialize registrar database connection: %v", err)
 	}
 	defer registrarConn.Close()
->>>>>>> 71092598
 
 	// Ensure session is not nil before passing to registrar
 	mainSession := conn.Session()
