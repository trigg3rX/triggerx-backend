package main

import (
	"context"
	"fmt"
	"net/http"
	"os"
	"os/signal"
	"syscall"
	"time"

	"github.com/trigg3rX/triggerx-backend/internal/redis"
	"github.com/trigg3rX/triggerx-backend/internal/schedulers/time/api"
	"github.com/trigg3rX/triggerx-backend/internal/schedulers/time/client"
	"github.com/trigg3rX/triggerx-backend/internal/schedulers/time/config"
	"github.com/trigg3rX/triggerx-backend/internal/schedulers/time/scheduler"
	"github.com/trigg3rX/triggerx-backend/pkg/client/aggregator"
	"github.com/trigg3rX/triggerx-backend/pkg/logging"
)

const shutdownTimeout = 30 * time.Second

func main() {
	// Initialize configuration
	if err := config.Init(); err != nil {
		fmt.Printf("Error loading configuration: %v\n", err)
		os.Exit(1)
	}

	// Initialize logger
	logConfig := logging.LoggerConfig{
		ProcessName:     logging.TimeSchedulerProcess,
		IsDevelopment:   config.IsDevMode(),
	}
<<<<<<< HEAD
	if err := logging.InitServiceLogger(logConfig); err != nil {
		fmt.Printf("Error initializing logger: %v\n", err)
		os.Exit(1)
	}
	defer func() {
		if err := logging.Shutdown(); err != nil {
			fmt.Printf("Error shutting down logger: %v\n", err)
		}
	}()
=======

	logger, err := logging.NewZapLogger(logConfig)
	if err != nil {
		panic(fmt.Sprintf("Failed to initialize logger: %v", err))
	}
>>>>>>> a43ecc84

	logger := logging.GetServiceLogger()

	// Initialize database client
	dbClientCfg := client.Config{
		DBServerURL:    config.GetDBServerURL(),
		RequestTimeout: 10 * time.Second,
		MaxRetries:     3,
		RetryDelay:     1 * time.Second,
	}
	dbClient, err := client.NewDBServerClient(logger, dbClientCfg)
	if err != nil {
		logger.Fatal("Failed to initialize database client", "error", err)
	}
	defer dbClient.Close()

	// Initialize aggregator client
	aggClientCfg := aggregator.AggregatorClientConfig{
		AggregatorRPCUrl: config.GetAggregatorRPCUrl(),
		SenderPrivateKey: config.GetSchedulerSigningKey(),
		SenderAddress:    config.GetSchedulerSigningAddress(),
	}
	tsm, err := redis.NewTaskStreamManager(logger)
	if err != nil {
		logger.Fatal("Failed to initialize TaskStreamManager", "error", err)
	}
	aggClient, err := aggregator.NewAggregatorClient(logger, aggClientCfg, tsm)
	if err != nil {
		logger.Fatal("Failed to initialize aggregator client", "error", err)
	}

	// Perform initial health check
	logger.Info("Performing initial health check...")
	if err := dbClient.HealthCheck(); err != nil {
		logger.Warn("Database server health check failed", "error", err)
		logger.Info("Continuing startup - will retry connections during operation")
	} else {
		logger.Info("Database server health check passed")
	}

	// Initialize time-based scheduler
	managerID := fmt.Sprintf("time-scheduler-%d", time.Now().Unix())
	timeScheduler, err := scheduler.NewTimeBasedScheduler(managerID, logger, dbClient, aggClient)
	if err != nil {
		logger.Fatal("Failed to initialize time-based scheduler", "error", err)
	}

	// Setup HTTP server with scheduler integration
	srv := api.NewServer(api.Config{
		Port: config.GetSchedulerRPCPort(),
	}, api.Dependencies{
		Logger:    logger,
		Scheduler: timeScheduler,
	})

	ctx, cancel := context.WithCancel(context.Background())
	defer cancel()

	// Start scheduler in background
	go func() {
		logger.Info("Starting time-based scheduler worker management...")
		timeScheduler.Start(ctx)
	}()

	// Start HTTP server
	go func() {
		logger.Info("Starting HTTP server for job scheduling API...", "port", config.GetSchedulerRPCPort())
		if err := srv.Start(); err != nil && err != http.ErrServerClosed {
			logger.Error("HTTP server error", "error", err)
		}
	}()

	// Log comprehensive service status
	serviceStatus := map[string]interface{}{
<<<<<<< HEAD
		"manager_id":    managerID,
		"api_port":      config.GetSchedulerRPCPort(),
		"max_workers":   config.GetMaxWorkers(),
		"poll_interval": "30s",
=======
		"manager_id":      managerID,
		"api_port":        config.GetSchedulerRPCPort(),
		"poll_interval":   config.GetPollingInterval(),
		"look_ahead":      config.GetPollingLookAhead(),
		"batch_size":      config.GetJobBatchSize(),
		"performer_lock_ttl": config.GetPerformerLockTTL(),
		"task_cache_ttl": config.GetTaskCacheTTL(),
		"duplicate_task_window": config.GetDuplicateTaskWindow(),
>>>>>>> a43ecc84
	}

	logger.Info("Time-based scheduler service ready", serviceStatus)

	// Handle graceful shutdown
	shutdown := make(chan os.Signal, 1)
	signal.Notify(shutdown, os.Interrupt, syscall.SIGINT, syscall.SIGTERM, syscall.SIGQUIT)

	<-shutdown

	performGracefulShutdown(cancel, srv, timeScheduler, logger)
}

func performGracefulShutdown(cancel context.CancelFunc, srv *api.Server, timeScheduler *scheduler.TimeBasedScheduler, logger logging.Logger) {
	shutdownStart := time.Now()
	logger.Info("Initiating graceful shutdown...")

	// Cancel context to stop scheduler
	cancel()

	// Create shutdown context with timeout
	shutdownCtx, shutdownCancel := context.WithTimeout(context.Background(), shutdownTimeout)
	defer shutdownCancel()

	// Stop scheduler gracefully
	timeScheduler.Stop()

	// Shutdown server gracefully
	if err := srv.Stop(shutdownCtx); err != nil {
		logger.Error("Server forced to shutdown", "error", err)
	}

	shutdownDuration := time.Since(shutdownStart)

	logger.Info("Time-based scheduler shutdown complete", "duration", shutdownDuration)
	os.Exit(0)
}<|MERGE_RESOLUTION|>--- conflicted
+++ resolved
@@ -32,23 +32,21 @@
 		ProcessName:     logging.TimeSchedulerProcess,
 		IsDevelopment:   config.IsDevMode(),
 	}
-<<<<<<< HEAD
+
+	logger, err := logging.NewZapLogger(logConfig)
+	if err != nil {
+		panic(fmt.Sprintf("Failed to initialize logger: %v", err))
 	if err := logging.InitServiceLogger(logConfig); err != nil {
 		fmt.Printf("Error initializing logger: %v\n", err)
 		os.Exit(1)
 	}
+
+	logger.Info("Starting time-based scheduler service...")
 	defer func() {
 		if err := logging.Shutdown(); err != nil {
 			fmt.Printf("Error shutting down logger: %v\n", err)
 		}
 	}()
-=======
-
-	logger, err := logging.NewZapLogger(logConfig)
-	if err != nil {
-		panic(fmt.Sprintf("Failed to initialize logger: %v", err))
-	}
->>>>>>> a43ecc84
 
 	logger := logging.GetServiceLogger()
 
@@ -68,8 +66,11 @@
 	// Initialize aggregator client
 	aggClientCfg := aggregator.AggregatorClientConfig{
 		AggregatorRPCUrl: config.GetAggregatorRPCUrl(),
-		SenderPrivateKey: config.GetSchedulerSigningKey(),
-		SenderAddress:    config.GetSchedulerSigningAddress(),
+		SenderPrivateKey: config.GetSchedulerPrivateKey(),
+		SenderAddress:    config.GetSchedulerAddress(),
+		RetryAttempts:    3,
+		RetryDelay:       2 * time.Second,
+		RequestTimeout:   10 * time.Second,
 	}
 	tsm, err := redis.NewTaskStreamManager(logger)
 	if err != nil {
@@ -123,12 +124,6 @@
 
 	// Log comprehensive service status
 	serviceStatus := map[string]interface{}{
-<<<<<<< HEAD
-		"manager_id":    managerID,
-		"api_port":      config.GetSchedulerRPCPort(),
-		"max_workers":   config.GetMaxWorkers(),
-		"poll_interval": "30s",
-=======
 		"manager_id":      managerID,
 		"api_port":        config.GetSchedulerRPCPort(),
 		"poll_interval":   config.GetPollingInterval(),
@@ -137,7 +132,10 @@
 		"performer_lock_ttl": config.GetPerformerLockTTL(),
 		"task_cache_ttl": config.GetTaskCacheTTL(),
 		"duplicate_task_window": config.GetDuplicateTaskWindow(),
->>>>>>> a43ecc84
+		"manager_id":    managerID,
+		"api_port":      config.GetSchedulerRPCPort(),
+		"max_workers":   config.GetMaxWorkers(),
+		"poll_interval": "30s",
 	}
 
 	logger.Info("Time-based scheduler service ready", serviceStatus)
