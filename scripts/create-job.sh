#!/bin/bash

<<<<<<< HEAD
# Array of user addresses
USER_ADDRESSES=(
    "0xE3304AB782c3272D1D7964ba7043e11Fd7ecFEB8"
    "0x2F5e2E9C62F2A0b9C95D56C43e8A3B075f5A4e1D"
    "0xB1c4D2f8E69A1c5d4a52C8bB962b9E4b2F8D5e3A"
    "0x6D9f7A4E3B2C1a8F5e0D6B9c4A3E8d2F1B5c7D9E"
)

# Get random user address
RANDOM_INDEX=$((RANDOM % ${#USER_ADDRESSES[@]}))
SELECTED_USER_ADDRESS=${USER_ADDRESSES[$RANDOM_INDEX]}

GAS_PRICE=4

CHAIN_ID=11155420

JOB_TYPE=(1 2 3)
RANDOM_JOB_TYPE_INDEX=$((RANDOM % ${#JOB_TYPE[@]}))
SELECTED_JOB_TYPE=${JOB_TYPE[$RANDOM_JOB_TYPE_INDEX]}

# Array of job cost predictions
JOB_COST_PREDICTIONS=(208 219 256 303)

# Get random job cost prediction
RANDOM_COST_INDEX=$((RANDOM % ${#JOB_COST_PREDICTIONS[@]}))
SELECTED_JOB_COST=${JOB_COST_PREDICTIONS[$RANDOM_COST_INDEX]}

# Create 3 new jobs
# curl -X POST http://localhost:8080/api/jobs \
#   -H "Content-Type: application/json" \
#   -d "[
#     {
#       \"user_address\": \"$SELECTED_USER_ADDRESS\",
#       \"stake_amount\": $((GAS_PRICE * SELECTED_JOB_COST)),
#       \"token_amount\": $((GAS_PRICE * SELECTED_JOB_COST)),
#       \"task_definition_id\": $((1 + RANDOM % 3)),
#       \"priority\": 1,
#       \"security\": 1,
#       \"time_frame\": 5,
#       \"recurring\": true,
#       \"time_interval\": 10,
#       \"trigger_chain_id\": \"1\",
#       \"trigger_contract_address\": \"0xF1d505d1f6df11795c77A8A1b7476609E7b6361a\",
#       \"trigger_event\": \"Staked(address indexed user, uint256 amount)\",
#       \"script_ipfs_url\": \"https://gateway.lighthouse.storage/ipfs/bafkreiaeuy3fyzaecbh2zolndnebccpnrkpwobigtmugzntnyew5oprb4a\",
#       \"script_trigger_function\": \"checker\",
#       \"target_chain_id\": \"1\",
#       \"target_contract_address\": \"0x98a170b9b24aD4f42B6B3630A54517fd7Ff3Ac6d\",
#       \"target_function\": \"execute\",
#       \"arg_type\": 1,
#       \"arguments\": [\"19\", \"91\"],
#       \"script_target_function\": \"checker\",
#       \"job_cost_prediction\": $SELECTED_JOB_COST
#     },
#     {
#       \"user_address\": \"$SELECTED_USER_ADDRESS\",
#       \"stake_amount\": $((GAS_PRICE * SELECTED_JOB_COST)),
#       \"token_amount\": $((GAS_PRICE * SELECTED_JOB_COST)),
#       \"task_definition_id\": $((1 + RANDOM % 3)),
#       \"priority\": 2,
#       \"security\": 1,
#       \"time_frame\": 10,
#       \"recurring\": true,
#       \"time_interval\": 15,
#       \"trigger_chain_id\": \"1\",
#       \"trigger_contract_address\": \"0xF1d505d1f6df11795c77A8A1b7476609E7b6361a\",
#       \"trigger_event\": \"Transfer(address indexed from, address indexed to, uint256 value)\",
#       \"scriptIPFSUrl\": \"https://gateway.lighthouse.storage/ipfs/bafkreiaeuy3fyzaecbh2zolndnebccpnrkpwobigtmugzntnyew5oprb4a\",
#       \"scriptTriggerFunction\": \"checker\",
#       \"targetChainID\": \"1\",
#       \"targetContractAddress\": \"0x98a170b9b24aD4f42B6B3630A54517fd7Ff3Ac6d\",
#       \"targetFunction\": \"transfer\",
#       \"argType\": 1,
#       \"arguments\": [\"100\"],
#       \"scriptTargetFunction\": \"checker\",
#       \"jobCostPrediction\": $SELECTED_JOB_COST
#     },
#     {
#       \"userAddress\": \"$SELECTED_USER_ADDRESS\",
#       \"stakeAmount\": $((GAS_PRICE * SELECTED_JOB_COST)),
#       \"tokenAmount\": $((GAS_PRICE * SELECTED_JOB_COST)),
#       \"taskDefinitionID\": $((1 + RANDOM % 3)),
#       \"priority\": 1,
#       \"security\": 2,
#       \"timeFrame\": 15,
#       \"recurring\": false,
#       \"timeInterval\": 20,
#       \"triggerChainID\": \"1\",
#       \"triggerContractAddress\": \"0xF1d505d1f6df11795c77A8A1b7476609E7b6361a\",
#       \"triggerEvent\": \"Approval(address indexed owner, address indexed spender, uint256 value)\",
#       \"scriptIPFSUrl\": \"https://gateway.lighthouse.storage/ipfs/bafkreiaeuy3fyzaecbh2zolndnebccpnrkpwobigtmugzntnyew5oprb4a\",
#       \"scriptTriggerFunction\": \"checker\",
#       \"targetChainID\": \"1\",
#       \"targetContractAddress\": \"0x98a170b9b24aD4f42B6B3630A54517fd7Ff3Ac6d\",
#       \"targetFunction\": \"approve\",
#       \"argType\": 1,
#       \"arguments\": [\"200\"],
#       \"scriptTargetFunction\": \"checker\",
#       \"jobCostPrediction\": $SELECTED_JOB_COST
#     }
#   ]"

# # Create 2 new jobs
# curl -X POST http://localhost:8080/api/jobs \
#   -H "Content-Type: application/json" \
#   -d "[
#     {
#       \"user_address\": \"$SELECTED_USER_ADDRESS\",
#       \"stake_amount\": $((GAS_PRICE * SELECTED_JOB_COST)),
#       \"token_amount\": $((GAS_PRICE * SELECTED_JOB_COST)),
#       \"task_definition_id\": $((1 + RANDOM % 3)),
#       \"priority\": 1,
#       \"security\": 1,
#       \"time_frame\": 5,
#       \"recurring\": true,
#       \"time_interval\": 10,
#       \"trigger_chain_id\": \"1\",
#       \"trigger_contract_address\": \"0xF1d505d1f6df11795c77A8A1b7476609E7b6361a\",
#       \"trigger_event\": \"Staked(address indexed user, uint256 amount)\",
#       \"script_ipfs_url\": \"https://gateway.lighthouse.storage/ipfs/bafkreiaeuy3fyzaecbh2zolndnebccpnrkpwobigtmugzntnyew5oprb4a\",
#       \"script_trigger_function\": \"checker\",
#       \"target_chain_id\": \"1\",
#       \"target_contract_address\": \"0x98a170b9b24aD4f42B6B3630A54517fd7Ff3Ac6d\",
#       \"target_function\": \"execute\",
#       \"arg_type\": 1,
#       \"arguments\": [\"19\", \"91\"],
#       \"script_target_function\": \"checker\",
#       \"job_cost_prediction\": $SELECTED_JOB_COST
#     },
#     {
#       \"user_address\": \"$SELECTED_USER_ADDRESS\",
#       \"stake_amount\": $((GAS_PRICE * SELECTED_JOB_COST)),
#       \"token_amount\": $((GAS_PRICE * SELECTED_JOB_COST)),
#       \"task_definition_id\": $((1 + RANDOM % 3)),
#       \"priority\": 2,
#       \"security\": 1,
#       \"time_frame\": 10,
#       \"recurring\": true,
#       \"time_interval\": 15,
#       \"trigger_chain_id\": \"1\",
#       \"trigger_contract_address\": \"0xF1d505d1f6df11795c77A8A1b7476609E7b6361a\",
#       \"trigger_event\": \"Transfer(address indexed from, address indexed to, uint256 value)\",
#       \"scriptIPFSUrl\": \"https://gateway.lighthouse.storage/ipfs/bafkreiaeuy3fyzaecbh2zolndnebccpnrkpwobigtmugzntnyew5oprb4a\",
#       \"scriptTriggerFunction\": \"checker\",
#       \"targetChainID\": \"1\",
#       \"targetContractAddress\": \"0x98a170b9b24aD4f42B6B3630A54517fd7Ff3Ac6d\",
#       \"targetFunction\": \"transfer\",
#       \"argType\": 1,
#       \"arguments\": [\"100\"],
#       \"scriptTargetFunction\": \"checker\",
#       \"jobCostPrediction\": $SELECTED_JOB_COST
#     }
#   ]"

# Create 1 new job
curl -X POST http://51.21.200.252:9002/api/jobs \
=======
curl -X POST http://localhost:9002/api/jobs \
>>>>>>> b1514067
  -H "Content-Type: application/json" \
  -d "[
    {
      \"user_address\": \"0x6D9f7A4E3B2C1a8F5e0D6B9c4A3E8d2F1B5c7D9E\",
      \"stake_amount\": 101,
      \"token_amount\": 111,
      \"task_definition_id\": 2,
      \"priority\": 1,
      \"security\": 1,
      \"time_frame\": 2,
      \"recurring\": true,
      \"time_interval\": 2,
      \"trigger_chain_id\": \"11155420\",
      \"trigger_contract_address\": \"0xf9f40AA5436304EC1d9e84fc85256aE80086E3a1\",
      \"trigger_event\": \"PriceUpdated(uint256 price, uint256 timestamp)\",
      \"script_ipfs_url\": \"https://aquamarine-urgent-limpet-846.mypinata.cloud/ipfs/bafkreiekuwtrifkzqswkyjj7urie23vmv2fl43p3dzbu53yye3xmdam7p4\",
      \"script_trigger_function\": \"https://aquamarine-urgent-limpet-846.mypinata.cloud/ipfs/bafkreihbtjghsjl3cpavwyvdqazeto2y5blmg5szdi3djozgbr5odoso5a\",
      \"target_chain_id\": \"11155420\",
      \"target_contract_address\": \"0xf9f40AA5436304EC1d9e84fc85256aE80086E3a1\",
      \"target_function\": \"updatePrice\",
      \"arg_type\": 1,
      \"arguments\": [\"19\"],
      \"script_target_function\": \"checker\",
      \"job_cost_prediction\": 253
    }
  ]"<|MERGE_RESOLUTION|>--- conflicted
+++ resolved
@@ -1,165 +1,6 @@
 #!/bin/bash
 
-<<<<<<< HEAD
-# Array of user addresses
-USER_ADDRESSES=(
-    "0xE3304AB782c3272D1D7964ba7043e11Fd7ecFEB8"
-    "0x2F5e2E9C62F2A0b9C95D56C43e8A3B075f5A4e1D"
-    "0xB1c4D2f8E69A1c5d4a52C8bB962b9E4b2F8D5e3A"
-    "0x6D9f7A4E3B2C1a8F5e0D6B9c4A3E8d2F1B5c7D9E"
-)
-
-# Get random user address
-RANDOM_INDEX=$((RANDOM % ${#USER_ADDRESSES[@]}))
-SELECTED_USER_ADDRESS=${USER_ADDRESSES[$RANDOM_INDEX]}
-
-GAS_PRICE=4
-
-CHAIN_ID=11155420
-
-JOB_TYPE=(1 2 3)
-RANDOM_JOB_TYPE_INDEX=$((RANDOM % ${#JOB_TYPE[@]}))
-SELECTED_JOB_TYPE=${JOB_TYPE[$RANDOM_JOB_TYPE_INDEX]}
-
-# Array of job cost predictions
-JOB_COST_PREDICTIONS=(208 219 256 303)
-
-# Get random job cost prediction
-RANDOM_COST_INDEX=$((RANDOM % ${#JOB_COST_PREDICTIONS[@]}))
-SELECTED_JOB_COST=${JOB_COST_PREDICTIONS[$RANDOM_COST_INDEX]}
-
-# Create 3 new jobs
-# curl -X POST http://localhost:8080/api/jobs \
-#   -H "Content-Type: application/json" \
-#   -d "[
-#     {
-#       \"user_address\": \"$SELECTED_USER_ADDRESS\",
-#       \"stake_amount\": $((GAS_PRICE * SELECTED_JOB_COST)),
-#       \"token_amount\": $((GAS_PRICE * SELECTED_JOB_COST)),
-#       \"task_definition_id\": $((1 + RANDOM % 3)),
-#       \"priority\": 1,
-#       \"security\": 1,
-#       \"time_frame\": 5,
-#       \"recurring\": true,
-#       \"time_interval\": 10,
-#       \"trigger_chain_id\": \"1\",
-#       \"trigger_contract_address\": \"0xF1d505d1f6df11795c77A8A1b7476609E7b6361a\",
-#       \"trigger_event\": \"Staked(address indexed user, uint256 amount)\",
-#       \"script_ipfs_url\": \"https://gateway.lighthouse.storage/ipfs/bafkreiaeuy3fyzaecbh2zolndnebccpnrkpwobigtmugzntnyew5oprb4a\",
-#       \"script_trigger_function\": \"checker\",
-#       \"target_chain_id\": \"1\",
-#       \"target_contract_address\": \"0x98a170b9b24aD4f42B6B3630A54517fd7Ff3Ac6d\",
-#       \"target_function\": \"execute\",
-#       \"arg_type\": 1,
-#       \"arguments\": [\"19\", \"91\"],
-#       \"script_target_function\": \"checker\",
-#       \"job_cost_prediction\": $SELECTED_JOB_COST
-#     },
-#     {
-#       \"user_address\": \"$SELECTED_USER_ADDRESS\",
-#       \"stake_amount\": $((GAS_PRICE * SELECTED_JOB_COST)),
-#       \"token_amount\": $((GAS_PRICE * SELECTED_JOB_COST)),
-#       \"task_definition_id\": $((1 + RANDOM % 3)),
-#       \"priority\": 2,
-#       \"security\": 1,
-#       \"time_frame\": 10,
-#       \"recurring\": true,
-#       \"time_interval\": 15,
-#       \"trigger_chain_id\": \"1\",
-#       \"trigger_contract_address\": \"0xF1d505d1f6df11795c77A8A1b7476609E7b6361a\",
-#       \"trigger_event\": \"Transfer(address indexed from, address indexed to, uint256 value)\",
-#       \"scriptIPFSUrl\": \"https://gateway.lighthouse.storage/ipfs/bafkreiaeuy3fyzaecbh2zolndnebccpnrkpwobigtmugzntnyew5oprb4a\",
-#       \"scriptTriggerFunction\": \"checker\",
-#       \"targetChainID\": \"1\",
-#       \"targetContractAddress\": \"0x98a170b9b24aD4f42B6B3630A54517fd7Ff3Ac6d\",
-#       \"targetFunction\": \"transfer\",
-#       \"argType\": 1,
-#       \"arguments\": [\"100\"],
-#       \"scriptTargetFunction\": \"checker\",
-#       \"jobCostPrediction\": $SELECTED_JOB_COST
-#     },
-#     {
-#       \"userAddress\": \"$SELECTED_USER_ADDRESS\",
-#       \"stakeAmount\": $((GAS_PRICE * SELECTED_JOB_COST)),
-#       \"tokenAmount\": $((GAS_PRICE * SELECTED_JOB_COST)),
-#       \"taskDefinitionID\": $((1 + RANDOM % 3)),
-#       \"priority\": 1,
-#       \"security\": 2,
-#       \"timeFrame\": 15,
-#       \"recurring\": false,
-#       \"timeInterval\": 20,
-#       \"triggerChainID\": \"1\",
-#       \"triggerContractAddress\": \"0xF1d505d1f6df11795c77A8A1b7476609E7b6361a\",
-#       \"triggerEvent\": \"Approval(address indexed owner, address indexed spender, uint256 value)\",
-#       \"scriptIPFSUrl\": \"https://gateway.lighthouse.storage/ipfs/bafkreiaeuy3fyzaecbh2zolndnebccpnrkpwobigtmugzntnyew5oprb4a\",
-#       \"scriptTriggerFunction\": \"checker\",
-#       \"targetChainID\": \"1\",
-#       \"targetContractAddress\": \"0x98a170b9b24aD4f42B6B3630A54517fd7Ff3Ac6d\",
-#       \"targetFunction\": \"approve\",
-#       \"argType\": 1,
-#       \"arguments\": [\"200\"],
-#       \"scriptTargetFunction\": \"checker\",
-#       \"jobCostPrediction\": $SELECTED_JOB_COST
-#     }
-#   ]"
-
-# # Create 2 new jobs
-# curl -X POST http://localhost:8080/api/jobs \
-#   -H "Content-Type: application/json" \
-#   -d "[
-#     {
-#       \"user_address\": \"$SELECTED_USER_ADDRESS\",
-#       \"stake_amount\": $((GAS_PRICE * SELECTED_JOB_COST)),
-#       \"token_amount\": $((GAS_PRICE * SELECTED_JOB_COST)),
-#       \"task_definition_id\": $((1 + RANDOM % 3)),
-#       \"priority\": 1,
-#       \"security\": 1,
-#       \"time_frame\": 5,
-#       \"recurring\": true,
-#       \"time_interval\": 10,
-#       \"trigger_chain_id\": \"1\",
-#       \"trigger_contract_address\": \"0xF1d505d1f6df11795c77A8A1b7476609E7b6361a\",
-#       \"trigger_event\": \"Staked(address indexed user, uint256 amount)\",
-#       \"script_ipfs_url\": \"https://gateway.lighthouse.storage/ipfs/bafkreiaeuy3fyzaecbh2zolndnebccpnrkpwobigtmugzntnyew5oprb4a\",
-#       \"script_trigger_function\": \"checker\",
-#       \"target_chain_id\": \"1\",
-#       \"target_contract_address\": \"0x98a170b9b24aD4f42B6B3630A54517fd7Ff3Ac6d\",
-#       \"target_function\": \"execute\",
-#       \"arg_type\": 1,
-#       \"arguments\": [\"19\", \"91\"],
-#       \"script_target_function\": \"checker\",
-#       \"job_cost_prediction\": $SELECTED_JOB_COST
-#     },
-#     {
-#       \"user_address\": \"$SELECTED_USER_ADDRESS\",
-#       \"stake_amount\": $((GAS_PRICE * SELECTED_JOB_COST)),
-#       \"token_amount\": $((GAS_PRICE * SELECTED_JOB_COST)),
-#       \"task_definition_id\": $((1 + RANDOM % 3)),
-#       \"priority\": 2,
-#       \"security\": 1,
-#       \"time_frame\": 10,
-#       \"recurring\": true,
-#       \"time_interval\": 15,
-#       \"trigger_chain_id\": \"1\",
-#       \"trigger_contract_address\": \"0xF1d505d1f6df11795c77A8A1b7476609E7b6361a\",
-#       \"trigger_event\": \"Transfer(address indexed from, address indexed to, uint256 value)\",
-#       \"scriptIPFSUrl\": \"https://gateway.lighthouse.storage/ipfs/bafkreiaeuy3fyzaecbh2zolndnebccpnrkpwobigtmugzntnyew5oprb4a\",
-#       \"scriptTriggerFunction\": \"checker\",
-#       \"targetChainID\": \"1\",
-#       \"targetContractAddress\": \"0x98a170b9b24aD4f42B6B3630A54517fd7Ff3Ac6d\",
-#       \"targetFunction\": \"transfer\",
-#       \"argType\": 1,
-#       \"arguments\": [\"100\"],
-#       \"scriptTargetFunction\": \"checker\",
-#       \"jobCostPrediction\": $SELECTED_JOB_COST
-#     }
-#   ]"
-
-# Create 1 new job
-curl -X POST http://51.21.200.252:9002/api/jobs \
-=======
 curl -X POST http://localhost:9002/api/jobs \
->>>>>>> b1514067
   -H "Content-Type: application/json" \
   -d "[
     {
