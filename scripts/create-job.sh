--- conflicted
+++ resolved
@@ -1,148 +1,3 @@
-<<<<<<< HEAD
-#!/bin/bash
-
-if [ $# -ne 1 ]; then
-  echo "Usage: $0 <job_type (1-6)>"
-  exit 1
-fi
-
-TASK_DEFINITION_ID=$1
-
-if ! [[ "$TASK_DEFINITION_ID" =~ ^[1-6]$ ]]; then
-  echo "Error: job_type must be an integer between 1 and 6."
-  exit 1
-fi
-
-adj=$(shuf -n 1 scripts/adjectives.txt)
-noun=$(shuf -n 1 scripts/nouns.txt)
-
-JOB_TITLE="$adj $noun"
-
-JOB_ID=$(date +%s)
-
-case $TASK_DEFINITION_ID in
-  1)
-    TASK_DEFINITION_ID=1 # Time Based, Static Args
-    TIME_FRAME=35
-    TIME_INTERVAL=32
-    ARG_TYPE=1
-    DYNAMIC_ARGUMENTS_SCRIPT_URL=
-    echo "Creating Time-based Static Args Job..."
-    ;;
-  2)
-    TASK_DEFINITION_ID=2 # Time Based, Dynamic Args
-    TIME_FRAME=35
-    TIME_INTERVAL=32
-    ARG_TYPE=2
-    DYNAMIC_ARGUMENTS_SCRIPT_URL="https://teal-random-koala-993.mypinata.cloud/ipfs/bafkreif426p7t7takzhw3g6we2h6wsvf27p5jxj3gaiynqf22p3jvhx4la"
-    echo "Creating Time-based Dynamic Args Job..."
-    ;;
-  3)
-    TASK_DEFINITION_ID=3 # Event Based, Static Args
-    TIME_FRAME=25
-    TIME_INTERVAL=0
-    ARG_TYPE=1
-    DYNAMIC_ARGUMENTS_SCRIPT_URL=
-    echo "Creating Event-based Static Args Job..."
-    ;;
-  4)
-    TASK_DEFINITION_ID=4 # Event Based, Dynamic Args
-    TIME_FRAME=25
-    TIME_INTERVAL=0
-    ARG_TYPE=2
-    DYNAMIC_ARGUMENTS_SCRIPT_URL="https://teal-random-koala-993.mypinata.cloud/ipfs/bafkreif426p7t7takzhw3g6we2h6wsvf27p5jxj3gaiynqf22p3jvhx4la"
-    echo "Creating Event-based Dynamic Args Job..."
-    ;;
-  5)
-    TASK_DEFINITION_ID=5 # Condition Based, Static Args
-    TIME_FRAME=20
-    TIME_INTERVAL=0
-    ARG_TYPE=1
-    DYNAMIC_ARGUMENTS_SCRIPT_URL=
-    echo "Creating Condition-based Static Args Job..."
-    ;;
-  6)
-    TASK_DEFINITION_ID=6 # Condition Based, Dynamic Args
-    TIME_FRAME=20
-    TIME_INTERVAL=0
-    ARG_TYPE=2
-    DYNAMIC_ARGUMENTS_SCRIPT_URL="https://teal-random-koala-993.mypinata.cloud/ipfs/bafkreif426p7t7takzhw3g6we2h6wsvf27p5jxj3gaiynqf22p3jvhx4la"
-    echo "Creating Condition-based Dynamic Args Job..."
-    ;;
-esac
-
-
-echo "\nCalling CreateJob() to TriggerXJobRegistry..."
-
-cast send \
-  --async \
-  --chain 84532 \
-  --rpc-url https://base-sepolia.g.alchemy.com/v2/PIUHuKF0BQoK9ibzzDH-B-bk0LbiYY38 \
-  --private-key 2212ec53a0dddee799b3342a86bb45fd1192a1981139244869102be2b3c47045 \
-  0xdB66c11221234C6B19cCBd29868310c31494C21C \
-  "createJob(string,uint8,uint256,address,bytes)" test $TASK_DEFINITION_ID $TIME_FRAME 0x49a81A591afdDEF973e6e49aaEa7d76943ef234C 0x01 \
-  -- --broadcast
-
-sleep 3
-
-# curl -X POST https://data.triggerx.network/api/jobs \ 192.168.1.56
-curl -X POST http://localhost:9002/api/jobs \
-  -H "Content-Type: application/json" \
-  -H "X-API-KEY: ADMIN" \
-  -d "[
-    {
-      \"user_address\": \"0x7Db951c0E6D8906687B459427eA3F3F2b456473B\",
-      \"ether_balance\": 50000000000000000,
-      \"token_balance\": 50000000000000000000,
-      \"created_chain_id\": \"11155420\",
-      \"job_id\": \"$JOB_ID\",
-      \"job_title\": \"$JOB_TITLE\",
-      \"task_definition_id\": $TASK_DEFINITION_ID,
-      \"custom\": true,
-      \"time_frame\": $TIME_FRAME,
-      \"recurring\": false,
-      \"job_cost_prediction\": 0.1,
-      \"timezone\": \"Asia/Calcutta\",
-      \"schedule_type\": \"interval\",
-      \"time_interval\": $TIME_INTERVAL,
-      \"cron_expression\": \"0 0 * * *\",
-      \"specific_schedule\": \"2025-01-01 00:00:00\",
-      \"trigger_chain_id\": \"11155420\",
-      \"trigger_contract_address\": \"0x49a81A591afdDEF973e6e49aaEa7d76943ef234C\",
-      \"trigger_event\": \"CounterIncremented(uint256,uint256,uint256)\",
-      \"condition_type\": \"less_than\",
-      \"upper_limit\": 92,
-      \"lower_limit\": 89,
-      \"value_source_type\": \"api\",
-      \"value_source_url\": \"http://localhost:8080/price\",
-      \"target_chain_id\": \"11155420\",
-      \"target_contract_address\": \"0x49a81A591afdDEF973e6e49aaEa7d76943ef234C\",
-      \"target_function\": \"incrementBy\",
-      \"abi\": \"[{\\\"anonymous\\\":false,\\\"inputs\\\":[{\\\"indexed\\\":false,\\\"internalType\\\":\\\"uint256\\\",\\\"name\\\":\\\"previousValue\\\",\\\"type\\\":\\\"uint256\\\"},{\\\"indexed\\\":false,\\\"internalType\\\":\\\"uint256\\\",\\\"name\\\":\\\"newValue\\\",\\\"type\\\":\\\"uint256\\\"},{\\\"indexed\\\":false,\\\"internalType\\\":\\\"uint256\\\",\\\"name\\\":\\\"incrementAmount\\\",\\\"type\\\":\\\"uint256\\\"}],\\\"name\\\":\\\"CounterIncremented\\\",\\\"type\\\":\\\"event\\\"},{\\\"inputs\\\":[],\\\"name\\\":\\\"getCount\\\",\\\"outputs\\\":[{\\\"internalType\\\":\\\"uint256\\\",\\\"name\\\":\\\"\\\",\\\"type\\\":\\\"uint256\\\"}],\\\"stateMutability\\\":\\\"view\\\",\\\"type\\\":\\\"function\\\"},{\\\"inputs\\\":[],\\\"name\\\":\\\"increment\\\",\\\"outputs\\\":[],\\\"stateMutability\\\":\\\"nonpayable\\\",\\\"type\\\":\\\"function\\\"},{\\\"inputs\\\":[{\\\"internalType\\\":\\\"uint256\\\",\\\"name\\\":\\\"amount\\\",\\\"type\\\":\\\"uint256\\\"}],\\\"name\\\":\\\"incrementBy\\\",\\\"outputs\\\":[],\\\"stateMutability\\\":\\\"nonpayable\\\",\\\"type\\\":\\\"function\\\"}]\",
-      \"arg_type\": $ARG_TYPE,
-      \"is_imua\": false,
-      \"arguments\": [\"3\"],
-      \"created_chain_id\": \"11155420\",
-      \"dynamic_arguments_script_url\": \"$DYNAMIC_ARGUMENTS_SCRIPT_URL\"
-    }
-  ]"
-
-echo "\n"
-
-if [ $TASK_DEFINITION_ID -eq 3 ] || [ $TASK_DEFINITION_ID -eq 4 ]; then
-  sleep 5 
-  echo "\nCalling increment() to trigger the event..."
-
-  cast send \
-    --async \
-    --chain 11155420 \
-    --rpc-url https://opt-sepolia.g.alchemy.com/v2/PIUHuKF0BQoK9ibzzDH-B-bk0LbiYY38 \
-    --private-key 2212ec53a0dddee799b3342a86bb45fd1192a1981139244869102be2b3c47045 \
-    0x49a81A591afdDEF973e6e49aaEa7d76943ef234C "increment()" \
-    -- --broadcast
-fi
-
-=======
 #!/bin/bash
 
 if [ $# -ne 1 ]; then
@@ -288,5 +143,4 @@
     -- --broadcast
 fi
 
->>>>>>> 072c975c
 echo "\n"