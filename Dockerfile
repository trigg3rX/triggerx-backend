# Use golang:1.23-alpine as the base image
FROM golang:1.23-alpine AS builder

# Set the working directory inside the container
WORKDIR /app

# Copy go.mod and go.sum files
COPY go.mod go.sum ./

# Update dependencies and ensure go.sum is up to date
RUN go mod tidy
RUN go mod download

# Copy the entire codebase into the container
COPY . .

# Run go mod tidy again with the full codebase to ensure all imports are accounted for
RUN go mod tidy

# Build the application
RUN CGO_ENABLED=0 GOOS=linux go build -a -installsuffix cgo -o keeper-execution ./cmd/keeper

# Use a minimal alpine image for the final stage
FROM golang:1.23-alpine

# Install ca-certificates, curl, Docker, and Docker Compose
RUN apk --no-cache add ca-certificates curl \
    && apk --no-cache add docker \
    && apk --no-cache add docker-compose

# Install npm for othentic-cli
RUN apk --no-cache add nodejs npm

# Install othentic-cli globally
RUN npm i -g @othentic/othentic-cli@1.8.1

# Set working directory
WORKDIR /root/

# Copy the built binary from the builder stage
COPY --from=builder /app/keeper-execution .

<<<<<<< HEAD
COPY ./scripts/services/start-keeper.sh /root/start-keeper.sh

# Create a placeholder for the .env file
RUN touch .env

# Expose the port the service runs on
EXPOSE 9005
=======
# Copy the docker-compose.yaml file from the builder stage
COPY --from=builder /app/cmd/keeper/docker-compose.yaml ./
COPY --from=builder /app/cmd/keeper/prometheus.yaml ./
COPY --from=builder /app/cmd/keeper/grafana ./grafana


RUN touch .env

COPY ./scripts/services/start-keeper.sh /root/start-keeper.sh
>>>>>>> b2dd1ad2

# Set environment variables (customize as needed)
ENV GIN_MODE=release
ENV LOG_LEVEL=info

# Disable SSL verification for HTTP client
ENV GODEBUG=http2client=0
ENV HTTPS_PROXY=""
ENV HTTP_PROXY=""

# Run the startup script
CMD ["sh", "./start-keeper.sh"]
# CMD ["sleep", "7200"]<|MERGE_RESOLUTION|>--- conflicted
+++ resolved
@@ -40,15 +40,6 @@
 # Copy the built binary from the builder stage
 COPY --from=builder /app/keeper-execution .
 
-<<<<<<< HEAD
-COPY ./scripts/services/start-keeper.sh /root/start-keeper.sh
-
-# Create a placeholder for the .env file
-RUN touch .env
-
-# Expose the port the service runs on
-EXPOSE 9005
-=======
 # Copy the docker-compose.yaml file from the builder stage
 COPY --from=builder /app/cmd/keeper/docker-compose.yaml ./
 COPY --from=builder /app/cmd/keeper/prometheus.yaml ./
@@ -58,7 +49,6 @@
 RUN touch .env
 
 COPY ./scripts/services/start-keeper.sh /root/start-keeper.sh
->>>>>>> b2dd1ad2
 
 # Set environment variables (customize as needed)
 ENV GIN_MODE=release
